/* eslint-env browser */
'use strict';

// Global registry for safe module loading in browser environment
if (typeof window !== 'undefined' && !window.rexxModuleRegistry) {
  window.rexxModuleRegistry = new Map();
}

// Conditional loading for Node.js/browser compatibility
let parseQuotedParts, interpolateString, evaluateConcatenation;
let compareValues, isTruthy, isLikelyFunctionName, isNumericString, basicBase64Encode, basicBase64Decode;
let executionContextUtils;
let variableStackUtils;
let controlFlowUtils;
let errorHandlingUtils;
let parseSubroutineUtils;
let traceFormattingUtils;
let libraryUrlUtils;
let expressionValueUtils;
let domManagerUtils;
let libraryManagementUtils;
let requireSystem;
let utils;
let security;
let securityUtils;
let stringUtils;
let pathResolver;
let interpolation;
let builtinFunctionsUtils;
let addressHandlingUtils;
const { executeCommands } = require('./interpreter-core-execution.js');
const { RexxError } = require('./interpreter-error.js');
const RexxInterpreterBuilder = require('./interpreter-builder.js');


if (typeof require !== 'undefined') {
  const stringProcessing = require('./interpreter-string-and-expression-processing.js');
  builtinFunctionsUtils = require('./interpreter-builtin-functions.js');
  addressHandlingUtils = require('./interpreter-address-handling.js');
  parseQuotedParts = stringProcessing.parseQuotedParts;
  interpolateString = stringProcessing.interpolateString;
  evaluateConcatenation = stringProcessing.evaluateConcatenation;
  
  const evaluationUtils = require('./interpreter-evaluation-utilities.js');
  compareValues = evaluationUtils.compareValues;
  isTruthy = evaluationUtils.isTruthy;
  isLikelyFunctionName = evaluationUtils.isLikelyFunctionName;
  isNumericString = evaluationUtils.isNumericString;
  basicBase64Encode = evaluationUtils.basicBase64Encode;
  basicBase64Decode = evaluationUtils.basicBase64Decode;
  
  executionContextUtils = require('./interpreter-execution-context.js');
  variableStackUtils = require('./interpreter-variable-stack.js');
  controlFlowUtils = require('./interpreter-control-flow.js');
  errorHandlingUtils = require('./interpreter-error-handling.js');
  parseSubroutineUtils = require('./interpreter-parse-subroutine.js');
  traceFormattingUtils = require('./interpreter-trace-formatting.js');
  libraryUrlUtils = require('./interpreter-library-url.js');
  expressionValueUtils = require('./interpreter-expression-value-resolution.js');
  domManagerUtils = require('./interpreter-dom-manager.js');
  libraryManagementUtils = require('./interpreter-library-management.js');
  requireSystem = require('./require-system.js');
  utils = require('./utils.js');
  security = require('./security.js');
  securityUtils = require('./interpreter-security.js');
  stringUtils = require('./string-processing.js');
  pathResolver = require('./path-resolver.js');
  interpolation = require('./interpolation.js');
} else {
  // ... browser environment setup
}

/**
 * @fileoverview Browser-compatible Rexx interpreter - no Node.js dependencies
 * 
 * Copyright (c) 2025 Paul Hammant
 * Licensed under the MIT License
 */

// Global registry for library detection functions
const LIBRARY_DETECTION_REGISTRY = new Map();

// Self-registration function for libraries
function registerLibraryDetectionFunction(libraryName, detectionFunctionName) {
  LIBRARY_DETECTION_REGISTRY.set(libraryName, detectionFunctionName);
}

// Make registration function and registry globally available
if (typeof window !== 'undefined') {
  window.LIBRARY_DETECTION_REGISTRY = LIBRARY_DETECTION_REGISTRY;
  window.registerLibraryDetectionFunction = registerLibraryDetectionFunction;
} else if (typeof global !== 'undefined') {
  global.LIBRARY_DETECTION_REGISTRY = LIBRARY_DETECTION_REGISTRY;
  global.registerLibraryDetectionFunction = registerLibraryDetectionFunction;
}

// Import parameter converter
function callConvertParamsToArgs(functionName, params) {
  return stringUtils.callConvertParamsToArgs(functionName, params);
}

class RexxInterpreter {
  constructor(addressSender, optionsOrHandler = null, explicitOutputHandler = null) {
    this.addressSender = addressSender;
    
    // Handle different constructor signatures for backwards compatibility
    let outputHandler = null;
    let options = {};
    
    if (explicitOutputHandler !== null) {
      // New internal constructor: (rpcClient, options, outputHandler)
      options = optionsOrHandler || {};
      outputHandler = explicitOutputHandler;
    } else if (optionsOrHandler && typeof optionsOrHandler === 'object') {
      // Legacy: Check if it has output handler-like properties vs option-like properties
      if (typeof optionsOrHandler.output === 'function' || 
          typeof optionsOrHandler.handleOutput === 'function' ||
          typeof optionsOrHandler.log === 'function') {
        // This is an output handler
        outputHandler = optionsOrHandler;
      } else {
        // This is an options object
        options = optionsOrHandler;
        outputHandler = null;
      }
    } else if (typeof optionsOrHandler === 'function') {
      // Legacy: function passed as outputHandler
      outputHandler = optionsOrHandler;
    }
    
    // Store options for use throughout the interpreter
    this.options = {
      'dom-interop': true,
      'tracing': false,
      'numeric-digits': 9,
      'numeric-fuzz': 0,
      'numeric-form': 'SCIENTIFIC',
      ...options
    };
    
    // Set up output handler (defaults to simple console.log)
    if (outputHandler) {
      this.outputHandler = outputHandler;
    } else {
      // Default inline output handler with standard interface
      this.outputHandler = {
        write: (text) => process.stdout ? process.stdout.write(text) : console.log(text),
        writeLine: (text) => console.log(text),
        writeError: (text) => console.error(text),
        output: (text) => console.log(text) // Legacy compatibility
      };
    }
    
    this.address = 'default';  // Default namespace
    this.variables = new Map();
    this.argv = []; // Command-line arguments as array (cleaner than ARG.1, ARG.2, etc.)
    this.operations = {}; // Operations (side-effecting actions, separate from pure functions) - MUST initialize before initializeBuiltInFunctions
    this.builtInFunctions = builtinFunctionsUtils.initializeBuiltInFunctions.call(this);

    // NOTE: REQUIRE is NOT added to operations to avoid circular reference during Jest serialization
    // It's handled as a special case in executeFunctionCall before checking operations

    this.externalFunctions = {}; // Functions from REQUIRE'd libraries

    // Initialize scriptPath for path resolution
    // Will be set to actual script path when run() is called with a sourceFilename
    this.scriptPath = pathResolver ? pathResolver.NO_SCRIPT_PATH : '<inline>';

    // Detect and expose execution environment globally
    this.detectAndExposeEnvironment();
    
    // ADDRESS LINES functionality  
    this.addressLinesCount = 0;
    this.addressLinesBuffer = [];
    this.addressLinesStartLine = 0;
    
    // ADDRESS target registry for REQUIRE'd service libraries
    this.addressTargets = new Map(); // targetName -> { handler: function, methods: object, metadata: object }
    
    // Library cache for Node.js environment
    this.libraryCache = new Map(); // libraryName -> { loaded: boolean, code: string, timestamp: number }
    
    // Dependency tracking
    this.dependencyGraph = new Map(); // libraryName -> { dependencies: [], dependents: [], loading: boolean }
    this.loadingQueue = new Set(); // Currently loading libraries to prevent infinite loops
    
    // Security and permissions
    this.securityPolicy = 'default'; // Security policy: strict, moderate, default, permissive
    this.approvedLibraries = new Set(); // Session-approved libraries for control-bus mode
    this.pendingPermissionRequests = new Map(); // requestId -> { resolve, reject, timeoutId }
    
    // Error handling state
    this.errorHandlers = new Map(); // condition -> {label, enabled}
    this.labels = new Map(); // label name -> command index
    this.currentCommands = []; // Currently executing commands
    this.executionStack = []; // For nested execution contexts
    
    // INTERPRET control
    this.interpretBlocked = false; // NO-INTERPRET flag
    
    // NUMERIC settings - use values from options
    this.numericSettings = {
      digits: this.options['numeric-digits'] || 9,      // Default precision
      fuzz: this.options['numeric-fuzz'] || 0,        // Digits ignored in arithmetic comparisons  
      form: this.options['numeric-form'] || 'SCIENTIFIC'  // SCIENTIFIC or ENGINEERING
    };
    
    // Initialize DOM Element Manager
    this.domManager = null;
    
    // Only initialize DOM manager if dom-interop is not explicitly disabled
    if (this.options['dom-interop'] !== false) {
      this.initializeDOMManager();
    }
    
    // Initialize security message handlers
    this.initializeSecurityHandlers();
    
    // Stack for PUSH/PULL/QUEUE operations
    this.stack = [];
    
    // Subroutine support
    this.subroutines = new Map(); // name -> {commands, parameters}
    this.callStack = []; // For nested subroutine calls
    this.returnValue = null; // Value returned from subroutine
    
    // TRACE support
    this.traceMode = 'OFF'; // OFF, A, R, I, O, NORMAL
    this.traceOutput = []; // Store trace output
    
    // DOM Element Manager for stale element handling
    this.domManager = null; // Will be initialized when DOM functions are used
    
    // RETRY_ON_STALE state
    this.retryOnStaleActive = false;
    
    // Source line tracking for error reporting
    this.sourceLines = []; // Store original source lines
    this.currentLineNumber = null; // Current executing line number (for backward compatibility)
    this.retryOnStaleTimeout = 10000;
    this.retryOnStalePreserved = new Map();
    
    // Execution context stack for proper nested execution tracking
    this.executionStack = [];
  }
  
  // Execution context stack management
  pushExecutionContext(type, lineNumber, sourceLine, sourceFilename, details = {}) {
    const context = executionContextUtils.pushExecutionContext(
      this.executionStack, type, lineNumber, sourceLine, sourceFilename, details
    );
    
    // Update current line number for backward compatibility
    this.currentLineNumber = lineNumber;
    return context;
  }
  
  popExecutionContext() {
    const popped = executionContextUtils.popExecutionContext(this.executionStack);
    
    // Update current line number from the new top of stack (or null if empty)
    this.currentLineNumber = executionContextUtils.getCurrentLineNumber(this.executionStack);
    
    return popped;
  }
  
  getCurrentExecutionContext() {
    return executionContextUtils.getCurrentExecutionContext(this.executionStack);
  }

  // Handle operation-specific result processing (override in subclasses for test-specific logic)
  handleOperationResult(result) {
    // Default implementation: no special handling
    // Subclasses like TestRexxInterpreter can override this for test-specific behavior
    return;
  }

  registerAddressTarget(name, target) {
    addressHandlingUtils.registerAddressTarget.call(this, name, target);
  }
  
  getInterpretContext() {
    return executionContextUtils.getInterpretContext(this.executionStack);
  }
  
  // Static builder factory method
  static builder(rpcClient) {
    return new RexxInterpreterBuilder(rpcClient);
  }

  // Helper methods for date/time formatting
  formatDate(date, timezone = 'UTC', format = 'YYYY-MM-DD') {
    return traceFormattingUtils.formatDate(date, timezone, format);
  }
  
  formatTime(date, timezone = 'UTC', format = 'HH:MM:SS') {
    return traceFormattingUtils.formatTime(date, timezone, format);
  }
  
  formatDateTime(date, timezone = 'UTC', format = 'ISO') {
    return traceFormattingUtils.formatDateTime(date, timezone, format);
  }

  getVariable(name) {
    return variableStackUtils.getVariable(name, this.variables);
  }

  isExternalScriptCall(subroutineName) {
    return parseSubroutineUtils.isExternalScriptCall(subroutineName);
  }

  async run(commands, sourceText = '', sourceFilename = '') {
    // Store commands and discover labels and subroutines
    this.currentCommands = commands;
    errorHandlingUtils.discoverLabels(commands, this.labels);
    parseSubroutineUtils.discoverSubroutines(commands, this.subroutines);

    // Store source lines and filename for error reporting
    if (sourceText) {
      this.sourceLines = sourceText.replace(/\r\n/g, '\n').split('\n');
    }
    // Only set sourceFilename if it's provided and we don't already have one
    if (sourceFilename && !this.sourceFilename) {
      this.sourceFilename = sourceFilename;
    }

    // Set scriptPath for path resolution in PATH_RESOLVE and FILE_* functions
    // Override NO_SCRIPT_PATH default if actual source file is provided
    if (sourceFilename) {
      this.scriptPath = sourceFilename;
    }
<<<<<<< HEAD
    
    try {
      return await executeCommands(this, commands);
    } catch (error) {
      // Handle EXIT statement termination
      if (error.isExit) {
        return { exitCode: error.exitCode, terminated: true };
=======
    return wrapped;
  }
  
  initializeBuiltInFunctions() {
    // Import external function modules
    let importedStringFunctions = {};
    let importedMathFunctions = {};
    let importedJsonFunctions = {};
    let importedArrayFunctions = {};
    let importedDateTimeFunctions = {};
    let importedUrlFunctions = {};
    let importedRandomFunctions = {};
    let importedRegexFunctions = {};
    let importedValidationFunctions = {};
    let importedFileFunctions = {};
    let importedPathFunctions = {};
    let importedHttpFunctions = {};
    let importedStatisticsFunctions = {};
    let importedLogicFunctions = {};
    let importedCryptoFunctions = {};
    let importedDomFunctions = {};
    let importedDomOperations = {};
    let importedDataFunctions = {};
    let importedProbabilityFunctions = {};
    let importedShellFunctions = {};
    let importedInterpolationFunctions = {};
    // R functions, DIFF, SED, and other @extras functions - use REQUIRE statements to load them
    try {
      if (typeof require !== 'undefined') {
        // command line mode (NodeJs) is allowed to use require() but the two web modes are not.
        // All these are co-located with interpreter.js in the main RexxJS project, we should
        // auto-load them if so (provisional decision).
        const { stringFunctions } = require('./string-functions');
        const { mathFunctions } = require('./math-functions');
        const { jsonFunctions } = require('./json-functions');
        const { arrayFunctions } = require('./array-functions');
        const { dateTimeFunctions } = require('./date-time-functions');
        const { urlFunctions } = require('./url-functions');
        const { randomFunctions } = require('./random-functions');
        const { regexFunctions } = require('./regex-functions');
        const { validationFunctions } = require('./validation-functions');
        const { fileFunctions } = require('./file-functions');
        const { pathFunctions } = require('./path-functions');
        const { httpFunctions } = require('./http-functions');
        // Excel functions are loaded via REQUIRE statement in REXX scripts
        // e.g., REQUIRE "../extras/functions/excel/excel-functions"
        const { statisticsFunctions } = require('./statistics-functions');
        const { logicFunctions } = require('./logic-functions');
        const { cryptoFunctions } = require('./cryptography-functions');
        const { domFunctions, functions: domFunctionsOnly, operations: domOperations } = require('./dom-functions');
        const { dataFunctions } = require('./data-functions');
        const { probabilityFunctions } = require('./probability-functions');
        const shellFunctions = require('./shell-functions');
        const interpolationFunctions = require('./interpolation-functions');

        // R functions, DIFF, SED are now available via REQUIRE statements in user scripts
        // e.g., REQUIRE "r-inspired/math-stats" to load R math functions
        importedStringFunctions = stringFunctions;
        importedMathFunctions = mathFunctions;
        importedJsonFunctions = jsonFunctions;
        importedArrayFunctions = arrayFunctions;
        importedDateTimeFunctions = dateTimeFunctions;
        importedUrlFunctions = urlFunctions;
        importedRandomFunctions = randomFunctions;
        importedRegexFunctions = regexFunctions;
        importedValidationFunctions = validationFunctions;
        importedFileFunctions = fileFunctions;
        importedPathFunctions = pathFunctions;
        importedHttpFunctions = httpFunctions;
        importedStatisticsFunctions = statisticsFunctions;
        importedLogicFunctions = logicFunctions;
        importedCryptoFunctions = cryptoFunctions;
        importedDomFunctions = domFunctionsOnly || domFunctions;  // Prefer split version, fall back to combined
        importedDomOperations = domOperations || {};
        importedDataFunctions = dataFunctions;
        importedProbabilityFunctions = probabilityFunctions;
        importedShellFunctions = shellFunctions;
        importedInterpolationFunctions = interpolationFunctions;
        // R functions removed - use REQUIRE statements to load them
      } else if (typeof window !== 'undefined') {
        // Browser environment
        importedStringFunctions = window.stringFunctions || {};
        importedMathFunctions = window.mathFunctions || {};
        importedJsonFunctions = window.jsonFunctions || {};
        importedArrayFunctions = window.arrayFunctions || {};
        importedDateTimeFunctions = window.dateTimeFunctions || {};
        importedUrlFunctions = window.urlFunctions || {};
        importedRandomFunctions = window.randomFunctions || {};
        importedRegexFunctions = window.regexFunctions || {};
        importedValidationFunctions = window.validationFunctions || {};
        importedFileFunctions = window.fileFunctions || {};
        importedPathFunctions = window.pathFunctions || {};
        importedHttpFunctions = window.httpFunctions || {};
        importedStatisticsFunctions = window.statisticsFunctions || {};
        importedLogicFunctions = window.logicFunctions || {};
        importedCryptoFunctions = window.cryptoFunctions || {};
        importedDomFunctions = window.domFunctionsOnly || window.domFunctions || {};
        importedDomOperations = window.domOperations || {};
        importedDataFunctions = window.dataFunctions || {};
        importedProbabilityFunctions = window.probabilityFunctions || {};
        // R functions removed - use REQUIRE statements to load them
>>>>>>> cb485be8
      }
      
      // Only handle error at this level if it wasn't already handled at command level
      if (error.rexxUnhandled) {
        throw error; // Re-throw unhandled errors
      }
      // This shouldn't normally happen since errors should be caught at command level
      return await this.handleError(error);
    }
  }

  discoverLabels(commands) {
    errorHandlingUtils.discoverLabels(commands, this.labels);
  }


  // Browser-compatible string functions
  executeBrowserStringFunction(functionName, args) {
    return stringUtils.executeBrowserStringFunction(functionName, args);
  }

  reconstructCommandAsLine(command) {
    // Try to get the original line from source text using line number
    if (command.lineNumber && this.sourceLines && this.sourceLines[command.lineNumber - 1]) {
      return this.sourceLines[command.lineNumber - 1];
    }
<<<<<<< HEAD
    
    // Use the preserved original line if available (fallback)
    if (command.originalLine) {
      return command.originalLine;
    }
    
    // Last resort: reconstruct from command properties
    switch (command.type) {
      case 'ASSIGNMENT':
        if (command.expression && typeof command.expression === 'string') {
          return command.expression;
=======

    // Note: DOM functions/operations are NOT added to built-in registries
    // They route through ADDRESS/RPC system for proper environment handling:
    // - Node.js tests: Mock RPC intercepts
    // - Browser: Real DOM manager
    // - Node.js production: "Not supported" stub
    // The split into importedDomFunctions/importedDomOperations is kept for semantic clarity

    const builtIns = {
      // Import external functions
      ...importedStringFunctions,
      ...importedMathFunctions,
      ...importedJsonFunctions,
      ...interpreterAwareArrayFunctions,
      ...importedDateTimeFunctions,
      ...importedUrlFunctions,
      ...importedRandomFunctions,
      ...importedRegexFunctions,
      ...importedValidationFunctions,
      ...interpreterAwareFileFunctions,
      ...interpreterAwarePathFunctions,
      ...importedHttpFunctions,
      ...importedStatisticsFunctions,
      ...importedLogicFunctions,
      ...importedCryptoFunctions,
      // DOM functions/operations intentionally NOT included - they route through ADDRESS/RPC
      ...importedDataFunctions,
      ...importedProbabilityFunctions,
      ...importedShellFunctions,  // Shell functions last, includes Node.js FILE_EXISTS override
      ...importedInterpolationFunctions,  // Interpolation pattern configuration functions
      // R functions, DIFF, SED - use REQUIRE statements to load them

      // Debug function for JavaScript introspection
      'JS_SHOW': (value) => {
        const output = [];
        output.push('=== JS_SHOW Debug Output ===');
        
        // Basic type info
        output.push(`Type: ${typeof value}`);
        output.push(`Constructor: ${value?.constructor?.name || 'N/A'}`);
        output.push(`String representation: ${String(value)}`);
        
        // JSON representation (if possible)
        try {
          output.push(`JSON: ${JSON.stringify(value, null, 2)}`);
        } catch (e) {
          output.push(`JSON: [Cannot stringify: ${e.message}]`);
>>>>>>> cb485be8
        }
        // Reconstruct standard LET assignment
        if (command.variable && command.value !== undefined) {
          if (command.isQuotedString) {
            return `LET ${command.variable} = "${command.value}"`;
          } else if (typeof command.value === 'string') {
            return `LET ${command.variable} = ${command.value}`;
          } else {
            return `LET ${command.variable} = ${JSON.stringify(command.value)}`;
          }
        }
        break;
      case 'FUNCTION_CALL':
        if (command.originalExpression) {
          return command.originalExpression;
        }
        break;
      default:
        if (command.value) {
          return command.value;
        }
<<<<<<< HEAD
=======
        
        output.push('=== End JS_SHOW ===');
        
        // Console output for immediate visibility
        console.log(output.join('\n'));
        
        // Return the formatted output as a string for REXX
        return output.join('\n');
      },
      
      'TYPEOF': (value) => {
        return typeof value;
      },

      // Environment variable access
      'GETENV': (varName) => {
        // Access OS environment variables from process.env
        // Returns empty string if not found (REXX convention)
        if (typeof process !== 'undefined' && process.env) {
          return process.env[varName] || '';
        }
        // In browser environment, no process.env access
        return '';
      },

      // String functions
      
      // Math functions
      
      // Modern Date/Time functions with timezone and format support
      
      // Date arithmetic functions
      
      
      // JSON Functions
      
      // Array/Object Access Functions
      
      
      // URL/Web Functions
      
      
      
      'BASE64_ENCODE': (string) => {
        try {
          // In browser environment, use btoa; in Node.js, use Buffer
          if (typeof btoa !== 'undefined') {
            return btoa(string);
          } else if (typeof Buffer !== 'undefined') {
            return Buffer.from(string, 'utf8').toString('base64');
          } else {
            // Fallback - basic base64 implementation
            return basicBase64Encode(string);
          }
        } catch (e) {
          return '';
        }
      },
      
      'BASE64_DECODE': (string) => {
        try {
          // In browser environment, use atob; in Node.js, use Buffer
          if (typeof atob !== 'undefined') {
            return atob(string);
          } else if (typeof Buffer !== 'undefined') {
            return Buffer.from(string, 'base64').toString('utf8');
          } else {
            // Fallback - basic base64 implementation
            return basicBase64Decode(string);
          }
        } catch (e) {
          return '';
        }
      },
      
      // UUID/ID Generation Functions
      
      
      
      
      
      // Enhanced String Functions
      
      
      
      
      
      
      

      // Array/Collection Functions













      // File System Functions (Browser-compatible with localStorage fallback)

      // Validation Functions

      // Math/Calculation Functions

      // Date/Time Functions
      // Duplicate NOW removed - using the version at line 61
      
      

      


      // Statistical Functions

      // Lookup Functions  



      // Error Context Functions - Available only within error handlers after SIGNAL ON ERROR
      'ERROR_LINE': () => {
        return this.errorContext?.line || 0;
      },

      'ERROR_MESSAGE': () => {
        return this.errorContext?.message || '';
      },

      'ERROR_STACK': () => {
        return this.errorContext?.stack || '';
      },

      'ERROR_FUNCTION': () => {
        return this.errorContext?.functionName || 'Unknown';
      },

      'ERROR_COMMAND': () => {
        return this.errorContext?.commandText || '';
      },

      'ERROR_VARIABLES': () => {
        if (!this.errorContext?.variables) {
          return '{}';
        }
        
        const vars = {};
        for (const [key, value] of this.errorContext.variables) {
          vars[key] = value;
        }
        return JSON.stringify(vars);
      },

      'ERROR_TIMESTAMP': () => {
        return this.errorContext?.timestamp || '';
      },

      'ERROR_DETAILS': () => {
        if (!this.errorContext) {
          return '{}';
        }
        
        return JSON.stringify({
          line: this.errorContext.line,
          message: this.errorContext.message,
          function: this.errorContext.functionName,
          command: this.errorContext.commandText,
          timestamp: this.errorContext.timestamp,
          hasStack: !!this.errorContext.stack
        });
      },
      
      // Dynamic Rexx execution
      'INTERPRET': async (rexxCode, options = {}) => {
        // Check if INTERPRET is blocked by NO-INTERPRET
        if (this.interpretBlocked) {
          throw new Error('INTERPRET is blocked by NO-INTERPRET directive');
        }
        
        try {
          // Parse options
          const opts = typeof options === 'string' ? JSON.parse(options) : options;
          const shareVars = opts.shareVars !== false; // Default to true for compatibility
          const allowedVars = opts.allowedVars || null; // null means all vars
          
          // Convert escaped newlines to actual newlines
          const normalizedCode = String(rexxCode).replace(/\\n/g, '\n');
          
          // Import parser to compile the Rexx code
          const { parse } = require('./parser');
          const commands = parse(normalizedCode);
          
          // Create new interpreter instance for isolated execution
          const subInterpreter = new RexxInterpreter(this.addressSender, this.outputHandler);
          
          // Share the same address context
          subInterpreter.address = this.address;

          // Share the same built-in functions, operations, and error handling state
          subInterpreter.builtInFunctions = this.builtInFunctions;
          subInterpreter.operations = this.operations;
          subInterpreter.errorHandlers = new Map(this.errorHandlers);
          subInterpreter.labels = new Map(this.labels);
          subInterpreter.subroutines = new Map(this.subroutines);
          
          // Handle variable sharing
          if (shareVars) {
            if (allowedVars === null) {
              // Share all variables (classic Rexx behavior)
              for (const [key, value] of this.variables) {
                subInterpreter.variables.set(key, value);
              }
            } else if (Array.isArray(allowedVars)) {
              // Share only whitelisted variables
              for (const varName of allowedVars) {
                if (this.variables.has(varName)) {
                  subInterpreter.variables.set(varName, this.variables.get(varName));
                }
              }
            }
          }
          
          // Execute the interpreted code
          await subInterpreter.run(commands);
          
          // Copy back variables from sub-interpreter if sharing enabled
          if (shareVars) {
            if (allowedVars === null) {
              // Copy back all variables
              for (const [key, value] of subInterpreter.variables) {
                this.variables.set(key, value);
              }
            } else if (Array.isArray(allowedVars)) {
              // Copy back only whitelisted variables (strict whitelist mode)
              for (const varName of allowedVars) {
                if (subInterpreter.variables.has(varName)) {
                  this.variables.set(varName, subInterpreter.variables.get(varName));
                }
              }
            }
          }
          
          // Return success indicator
          return true;
        } catch (e) {
          throw new Error(`INTERPRET failed: ${e.message}`);
        }
      },
      
      // JavaScript execution - executes JS code in browser context
      'INTERPRET_JS': (jsCode, type = 'auto') => {
        if (typeof jsCode !== 'string') {
          throw new Error('INTERPRET_JS requires a string parameter');
        }
        
        // Check if INTERPRET is blocked by NO-INTERPRET
        if (this.interpretBlocked) {
          throw new Error('INTERPRET_JS is blocked by NO-INTERPRET directive');
        }
        
        try {
          // Create variable context from Rexx variables
          const context = Object.fromEntries(this.variables);
          
          // Get variable names and values for the function parameters
          // Filter out invalid variable names and convert values safely
          const varNames = [];
          const varValues = [];
          
          for (const [name, value] of Object.entries(context)) {
            // Only include valid JavaScript identifier names
            if (/^[a-zA-Z_$][a-zA-Z0-9_$]*$/.test(name)) {
              varNames.push(name);
              varValues.push(value);
            }
          }
          
          let result;
          const execType = (typeof type === 'string' ? type : 'auto').toLowerCase();
          
          switch (execType) {
            case 'expression':
              // Force expression mode - always wrap with return
              const exprFunc = new Function(...varNames, `return (${jsCode})`);
              result = exprFunc.call(this, ...varValues);
              break;
              
            case 'statement':
              // Force statement mode - execute as-is
              const stmtFunc = new Function(...varNames, jsCode);
              result = stmtFunc.call(this, ...varValues);
              break;
              
            case 'auto':
            default:
              // Try expression first, fall back to statement
              try {
                const func = new Function(...varNames, `return (${jsCode})`);
                result = func.call(this, ...varValues);
              } catch (e) {
                // If expression fails, try as function body (for statements)
                try {
                  const func = new Function(...varNames, jsCode);
                  result = func.call(this, ...varValues);
                } catch (e2) {
                  // If both fail, throw the expression error (more informative)
                  throw e;
                }
              }
              break;
          }
          
          return result !== undefined ? result : null;
        } catch (e) {
          throw new Error(`INTERPRET_JS failed: ${e.message}`);
        }
      },
      
      // Streaming control function for remote procedure control
      'CHECKPOINT': (...params) => {
        // If we have at least 2 parameters, set a variable with the first param as name
        if (params.length >= 2) {
          const variableName = String(params[0]);
          const variableValue = String(params[1]);
          this.variables.set(variableName, variableValue);
        }
        
        // Send progress update with parameters to streaming controller
        const progressData = {
          type: 'rexx-progress',
          timestamp: Date.now(),
          variables: Object.fromEntries(this.variables),
          params: params,
          line: this.currentLineNumber || 0
        };
        
        // If we have a streaming callback, use it (for streaming execution mode)
        if (this.streamingProgressCallback) {
          this.streamingProgressCallback(progressData);
        } else if (typeof window !== 'undefined' && window.parent && window.parent !== window) {
          // Default: send to parent window for cross-iframe communication
          window.parent.postMessage(progressData, '*');
        }
        
        // For now, return a default continue response synchronously
        // The real streaming control will be handled by the worker's override
        return {
          action: 'continue',
          message: 'Default continue response',
          timestamp: Date.now()
        };
      },

      // Graphics display command
      'SHOW': (value) => {
        // Check if value has an error (handle error case first)
        if (value && typeof value === 'object' && value.error) {
          return `Graphics error: ${value.error}`;
        }
        
        // Check if value is a valid graphics object
        if (value && typeof value === 'object' && value.type && 
            ['hist', 'scatter', 'boxplot', 'barplot', 'pie', 'qqplot', 'density', 'heatmap', 'contour', 'pairs'].includes(value.type)) {
          
          // Emit graphics event for display systems to handle
          if (this.options && this.options.onGraphics) {
            this.options.onGraphics(value);
          }
          
          // Also emit as custom event in browser
          if (typeof window !== 'undefined') {
            window.dispatchEvent(new CustomEvent('rexx-graphics', { 
              detail: { 
                plotData: value,
                command: 'SHOW'
              } 
            }));
          }
          
          return `Displayed ${value.type} plot`;
        } else {
          return `SHOW: Not a graphics object (type: ${typeof value})`;
        }
      },

      // Library loading and dependency management
      'REQUIRE': async (libraryName, asClause = null) => {
        if (typeof libraryName !== 'string') {
          throw new Error('REQUIRE requires a string library name');
        }

        // Strip surrounding quotes if present (handles both single and double quotes)
        let cleanLibraryName = libraryName.replace(/^['"]|['"]$/g, '');
        let cleanAsClause = null;

        if (asClause !== null) {
          if (typeof asClause !== 'string') {
            throw new Error('AS clause must be a string');
          }
          cleanAsClause = asClause.replace(/^['"]|['"]$/g, '');
        }

        // Resolve path using path-resolver for local file paths
        // Only resolve if it looks like a file path (not a registry/npm module name)
        if (cleanLibraryName.startsWith('./') ||
            cleanLibraryName.startsWith('../') ||
            cleanLibraryName.startsWith('root:') ||
            cleanLibraryName.startsWith('cwd:') ||
            cleanLibraryName.startsWith('/') ||
            /^[A-Za-z]:[\\/]/.test(cleanLibraryName)) {
          // Use PATH_RESOLVE to get absolute path
          try {
            const { resolvePath } = require('./path-resolver');
            cleanLibraryName = resolvePath(cleanLibraryName, this.scriptPath);
          } catch (error) {
            throw new Error(`REQUIRE path resolution failed: ${error.message}`);
          }
        }

        return await this.requireWithDependencies(cleanLibraryName, cleanAsClause);
      },

      // Stack Operations (PUSH/PULL/QUEUE functions)
      'STACK_PUSH': (value) => {
        return variableStackUtils.stackPush(value, this.stack);
      },

      'STACK_PULL': () => {
        return variableStackUtils.stackPull(this.stack);
      },

      'STACK_QUEUE': (value) => {
        return variableStackUtils.stackQueue(value, this.stack);
      },

      'STACK_SIZE': () => {
        return variableStackUtils.stackSize(this.stack);
      },

      'STACK_PEEK': () => {
        return variableStackUtils.stackPeek(this.stack);
      },

      'STACK_CLEAR': () => {
        return variableStackUtils.stackClear(this.stack);
      },
      
      // Reflection functions
      'SUBROUTINES': (pattern = null) => {
        const allSubroutines = Array.from(this.subroutines.keys());
        const patternStr = (pattern === null || pattern === undefined) ? null : String(pattern).trim();

        const results = allSubroutines
            .map(name => name.trim().toUpperCase())
            .filter(name => {
              if (name.length === 0) return false;
              if (patternStr === null || patternStr === '') return true;

              // Check if pattern contains regex metacharacters
              const regexChars = /[.*+?^${}()|[\]\\]/;
              if (regexChars.test(patternStr)) {
                // Treat as regex pattern (case-insensitive)
                try {
                  const regex = new RegExp(patternStr, 'i');
                  return regex.test(name);
                } catch (e) {
                  // If regex is invalid, fall back to substring matching
                  return name.includes(patternStr.toUpperCase());
                }
              } else {
                // Simple substring matching (original behavior)
                return name.includes(patternStr.toUpperCase());
              }
            });
        return results;
      },

      // ARG function - Classic REXX argument access
      // Usage:
      //   ARG()     - returns the count of arguments
      //   ARG(n)    - returns the nth argument (empty string if not found)
      //   ARG(n, 'E') - returns 1 if nth argument exists, 0 otherwise
      //   ARG(n, 'O') - returns 1 if nth argument was omitted, 0 otherwise
      'ARG': (index = null, option = null) => {
        // ARG() with no arguments returns argument count
        if (index === null || index === undefined) {
          return this.argv.length;
        }

        // Convert index to number (1-based indexing)
        const n = typeof index === 'number' ? index : parseInt(String(index), 10);

        if (isNaN(n) || n < 1) {
          throw new Error(`ARG: Invalid argument index '${index}' (must be positive integer)`);
        }

        // Get the argument value from argv array (convert 1-based to 0-based)
        const argValue = this.argv[n - 1];

        // ARG(n) - return argument value (empty string if not found)
        if (option === null || option === undefined) {
          return argValue !== undefined ? argValue : '';
        }

        // ARG(n, option) - check existence or omission
        const optionStr = String(option).trim().toUpperCase();

        if (optionStr === 'E') {
          // 'E' option: returns 1 if argument exists, 0 otherwise
          return argValue !== undefined ? 1 : 0;
        } else if (optionStr === 'O') {
          // 'O' option: returns 1 if argument was omitted (exists but empty), 0 otherwise
          // In REXX, an omitted argument is one that exists in position but has no value
          // For now, we consider an argument omitted if it's an empty string
          if (argValue === undefined) {
            return 0; // Argument doesn't exist at all
          }
          return argValue === '' ? 1 : 0;
        } else {
          throw new Error(`ARG: Invalid option '${option}' (must be 'E' or 'O')`);
        }
      },

    };

    return builtIns;
  }

  // Helper methods for date/time formatting
  formatDate(date, timezone = 'UTC', format = 'YYYY-MM-DD') {
    return traceFormattingUtils.formatDate(date, timezone, format);
  }
  
  formatTime(date, timezone = 'UTC', format = 'HH:MM:SS') {
    return traceFormattingUtils.formatTime(date, timezone, format);
  }
  
  formatDateTime(date, timezone = 'UTC', format = 'ISO') {
    return traceFormattingUtils.formatDateTime(date, timezone, format);
  }

  getVariable(name) {
    return variableStackUtils.getVariable(name, this.variables);
  }

  isExternalScriptCall(subroutineName) {
    return parseSubroutineUtils.isExternalScriptCall(subroutineName);
  }

  async run(commands, sourceText = '', sourceFilename = '') {
    // Store commands and discover labels and subroutines
    this.currentCommands = commands;
    errorHandlingUtils.discoverLabels(commands, this.labels);
    parseSubroutineUtils.discoverSubroutines(commands, this.subroutines);

    // Store source lines and filename for error reporting
    if (sourceText) {
      this.sourceLines = sourceText.replace(/\r\n/g, '\n').split('\n');
    }
    // Only set sourceFilename if it's provided and we don't already have one
    if (sourceFilename && !this.sourceFilename) {
      this.sourceFilename = sourceFilename;
    }

    // Set scriptPath for path resolution in PATH_RESOLVE and FILE_* functions
    // Override NO_SCRIPT_PATH default if actual source file is provided
    if (sourceFilename) {
      this.scriptPath = sourceFilename;
    }
    
    try {
      return await this.executeCommands(commands);
    } catch (error) {
      // Handle EXIT statement termination
      if (error.isExit) {
        return { exitCode: error.exitCode, terminated: true };
      }
      
      // Only handle error at this level if it wasn't already handled at command level
      if (error.rexxUnhandled) {
        throw error; // Re-throw unhandled errors
      }
      // This shouldn't normally happen since errors should be caught at command level
      return await this.handleError(error);
    }
  }

  discoverLabels(commands) {
    errorHandlingUtils.discoverLabels(commands, this.labels);
  }

  async executeCommands(commands, startIndex = 0) {
    let lastProcessedLine = 0; // Track the last processed source line number
    
    for (let i = startIndex; i < commands.length; i++) {
      const command = commands[i];
      
      
      // Track current line number for error reporting and push execution context
      if (command && command.lineNumber) {
        lastProcessedLine = command.lineNumber;
        
        // Update execution context if line number changes
        const currentCtx = this.getCurrentExecutionContext();
        if (!currentCtx || currentCtx.lineNumber !== command.lineNumber) {
          const sourceLine = this.sourceLines && command.lineNumber ? 
            this.sourceLines[command.lineNumber - 1] || '' : '';
          
          // Don't push a new context if we're just updating the same main execution
          if (!currentCtx || currentCtx.type === 'main') {
            if (currentCtx && currentCtx.type === 'main') {
              // Update existing main context
              currentCtx.lineNumber = command.lineNumber;
              currentCtx.sourceLine = sourceLine;
              this.currentLineNumber = command.lineNumber;
            } else {
              // Push new main context
              this.pushExecutionContext('main', command.lineNumber, sourceLine, this.sourceFilename || '');
            }
          } else {
            // We're in a subroutine or other context - still update currentLineNumber for error reporting
            this.currentLineNumber = command.lineNumber;
          }
        }
      }
      
      if (command.type === 'LABEL' && this.callStack.length === 0) {
        
        // Skip subroutine bodies during main execution  
        // Skip to the end of this subroutine
        i++; // Skip the label
        while (i < commands.length) {
          const cmd = commands[i];
          if (cmd.type === 'LABEL') {
            i--; // Back up one so the outer loop will process this label
            break;
          }
          if (cmd.type === 'RETURN') {
            break; // Include the RETURN but don't execute it
          }
          i++;
        }
        continue;
      }
      
      try {
        const result = await this.executeCommand(command);
        if (result && result.jump) {
          // Handle SIGNAL jumps
          return result;
        }
        if (result && result.terminated) {
          // Handle EXIT (always terminates) or RETURN (only terminates if not in subroutine)
          if (result.type === 'EXIT' || this.callStack.length === 0) {
            return result;
          }
          // If we're in a subroutine, RETURN should bubble up to executeCall
          if (result.type === 'RETURN') {
            return result;
          }
        }
        if (result && result.skipCommands) {
          // Handle LINES command skipping - skip the next N commands
          i += result.skipCommands;
        }
      } catch (error) {
        const handled = await this.handleError(error, i);
        if (handled && handled.jump) {
          return handled;
        } else if (!handled) {
          // Check if this is a DOM/REXX-recognizable error and we have error handlers configured
          if (errorHandlingUtils.shouldHandleError(error, this.errorHandlers)) {
            // This is a DOM/REXX error and we have error handlers - handle gracefully
            // The error variables (RC, ERRORTEXT, SIGL) have already been set by handleError
            // Include line information in error message
            const currentCommand = this.currentCommands[i];
            const lineInfo = currentCommand && currentCommand.lineNumber 
              ? `Error at line ${currentCommand.lineNumber}: ${this.getCommandText(currentCommand)}`
              : `Error in command ${i + 1}`;
            console.log(`${lineInfo}\n${error.message}`);
            return { 
              terminated: true, 
              error: true, 
              exitCode: this.variables.get('RC') || 1,
              message: this.variables.get('ERRORTEXT') || error.message
            };
          } else {
            // Add line information to error message before re-throwing
            const currentCommand = this.currentCommands[i];
            if (currentCommand && currentCommand.lineNumber) {
              const lineInfo = `Error at line ${currentCommand.lineNumber}: ${this.getCommandText(currentCommand)}`;
              error.message = `${lineInfo}\n${error.message}`;
            }
            // Mark error as unhandled by adding a flag, then re-throw
            error.rexxUnhandled = true;
            throw error;
          }
        }
        // If handled but no jump, continue execution
      }
    }
    
    
    return null;
  }


  // Browser-compatible string functions
  executeBrowserStringFunction(functionName, args) {
    return stringUtils.executeBrowserStringFunction(functionName, args);
  }

  async executeCommand(command) {
    // Add trace output for instruction execution
    this.addTraceOutput(`${command.type}`, 'instruction');
    
    switch (command.type) {
        case 'ADDRESS':
          this.address = command.target.toLowerCase();
          // Clear lines state when switching to default
          if (this.address === 'default') {
            this.addressLinesCount = 0;
            this.addressLinesBuffer = [];
            this.addressLinesStartLine = 0;
          }
          break;
          
        case 'ADDRESS_WITH_STRING':
          // Set the address target and execute the command string immediately
          this.address = command.target.toLowerCase();
          await this.executeQuotedString({ type: 'QUOTED_STRING', value: command.commandString });
          break;
          
        // ADDRESS_WITH_MATCHING case removed - use HEREDOC instead

          
        // ADDRESS_WITH_LINES case removed - use HEREDOC instead
        
        case 'SIGNAL':
          if (command.action === 'ON' || command.action === 'OFF') {
            errorHandlingUtils.setupErrorHandler(command.condition, command.action, command.label, this.errorHandlers);
          } else if (command.label) {
            // Basic SIGNAL jump
            return this.jumpToLabel(command.label);
          }
          break;
          
        case 'SIGNAL_JUMP':
          return this.jumpToLabel(command.label);
          
        case 'LABEL':
          // Execute any command on the same line as the label
          if (command.statement) {
            return await this.executeCommand(command.statement);
          }
          break;
          
        case 'NUMERIC':
          // Evaluate the value expression to handle variables
          let evaluatedValue;
          if (typeof command.value === 'string') {
            // Handle simple string literals and variable references
            evaluatedValue = this.variables.get(command.value) || command.value;
          } else {
            evaluatedValue = this.evaluateExpression(command.value);
          }
          traceFormattingUtils.setNumericSetting(command.setting, evaluatedValue, this.numericSettings);
          break;
          
        case 'PARSE':
          await parseSubroutineUtils.executeParse(command, this.variables, this.evaluateExpression.bind(this), parseSubroutineUtils.parseTemplate, this.argv);
          break;
          
        case 'PUSH':
          this.executePush(command);
          break;
          
        case 'PULL':
          this.executePull(command);
          break;
          
        case 'QUEUE':
          this.executeQueue(command);
          break;
          
        case 'CALL':
          this.addTraceOutput(`CALL ${command.subroutine} (${command.arguments.length} args)`, 'call');
          const callResult = await parseSubroutineUtils.executeCall(
            command,
            this.variables,
            this.subroutines,
            this.callStack,
            this.evaluateExpression.bind(this),
            this.pushExecutionContext.bind(this),
            this.popExecutionContext.bind(this),
            this.getCurrentExecutionContext.bind(this),
            this.executeCommands.bind(this),
            parseSubroutineUtils.isExternalScriptCall,
            this.executeExternalScript.bind(this),
            this.sourceFilename,
            this.returnValue,
            this.builtInFunctions,
            callConvertParamsToArgs,
            this.argv  // Pass argv array reference for efficient argument storage
          );
          if (callResult && callResult.terminated) {
            return callResult;
          }
          // Set RESULT variable if subroutine returned a value
          if (callResult && callResult.returnValue !== undefined) {
            this.variables.set('RESULT', callResult.returnValue);
          }
          break;
          
        case 'RETURN':
          return await this.executeReturn(command);
          
        case 'TRACE':
          this.traceMode = traceFormattingUtils.executeTrace(command, this.traceOutput, this.addTraceOutput.bind(this));
          break;
        
        case 'FUNCTION_CALL':
          await this.executeFunctionCall(command);
          break;

        case 'ASSIGNMENT':
          if (command.command) {
            // Check if it's a CALL command assignment
            if (command.command.type === 'CALL') {
              // Execute the CALL and get its return value
              const result = await parseSubroutineUtils.executeCall(
                command.command,
                this.variables,
                this.subroutines,
                this.callStack,
                this.evaluateExpression.bind(this),
                this.pushExecutionContext.bind(this),
                this.popExecutionContext.bind(this),
                this.getCurrentExecutionContext.bind(this),
                this.executeCommands.bind(this),
                parseSubroutineUtils.isExternalScriptCall,
                this.executeExternalScript.bind(this),
                this.sourceFilename,
                this.returnValue,
                this.builtInFunctions,
                callConvertParamsToArgs,
                this.argv  // Pass argv array reference for efficient argument storage
              );
              const variableName = await this.interpolateString(command.variable);
              
              // If the result is a return object, extract the value
              let value;
              if (result && result.type === 'RETURN' && result.value !== undefined) {
                value = result.value;
              } else if (result && typeof result === 'object' && result.success) {
                // Handle successful external script calls
                value = result.returnValue || null;
              } else {
                value = result;
              }
              
              this.variables.set(variableName, value);
              this.addTraceOutput(`LET ${variableName} = CALL ${command.command.subroutine}`, 'assignment', null, value);
            } else {
              // Function call assignment: LET var = functionCall
              const result = await this.executeFunctionCall(command.command);
              const variableName = await this.interpolateString(command.variable);
              this.variables.set(variableName, result);
              this.addTraceOutput(`LET ${variableName} = ${command.command.command}()`, 'assignment', null, result);
            }
          } else if (command.expression) {
            // Expression assignment: LET var = expr
            let result;
            
            // Special case: RESULT() with no parameters should be treated as RESULT variable reference
            if (command.expression.type === 'FUNCTION_CALL' && 
                command.expression.command === 'RESULT' && 
                Object.keys(command.expression.params || {}).length === 0) {
              result = this.variables.get('RESULT');
            } 
            // Special case: ADDRESS method call - check if we're in ADDRESS context and expression is a simple variable
            else if (command.expression.type === 'VARIABLE' && 
                     this.address && this.address !== 'default') {
              const addressTarget = this.addressTargets.get(this.address);
              
              // If we have an ADDRESS target and the variable name matches a method
              if (addressTarget && addressTarget.handler &&
                  addressTarget.methods && addressTarget.methods.includes(command.expression.name.toLowerCase())) {
                
                try {
                  // Execute as ADDRESS method call with empty params (parameterless call)
                  const params = { params: '' };
                  const context = Object.fromEntries(this.variables);
                  const sourceContext = this.currentLineNumber ? {
                    lineNumber: this.currentLineNumber,
                    sourceLine: this.sourceLines[this.currentLineNumber - 1] || '',
                    sourceFilename: this.sourceFilename || '',
                    interpreter: this,
                    interpolation: interpolation
                  } : null;
                  
                  // Call the ADDRESS handler directly
                  result = await addressTarget.handler(command.expression.name, params, sourceContext);
                  
                  // Update standard REXX variables like RC
                  if (result && typeof result === 'object') {
                    this.variables.set('RC', result.success ? 0 : (result.errorCode || 1));
                    if (!result.success && result.errorMessage) {
                      this.variables.set('ERRORTEXT', result.errorMessage);
                    }
                  }
                } catch (error) {
                  // If ADDRESS method call fails, fall back to normal expression evaluation
                  result = await this.evaluateExpression(command.expression);
                }
              } else {
                // Not an ADDRESS method or no ADDRESS target, evaluate normally
                result = await this.evaluateExpression(command.expression);
              }
            } else {
              result = await this.evaluateExpression(command.expression);
            }
            
            const variableName = await this.interpolateString(command.variable);
            this.variables.set(variableName, result);
            this.addTraceOutput(`LET ${variableName} = expression`, 'assignment', null, result);
          } else if (command.value !== undefined) {
            // Simple value assignment: LET var = value (resolve value in case it's a variable reference)
            let resolvedValue;
            
            // For quoted strings, don't resolve as expressions or function calls - keep as literal
            if (command.isQuotedString) {
              resolvedValue = command.value;
            } else {
              // Check if we're in an ADDRESS context and the value could be an ADDRESS method call
              if (this.address && this.address !== 'default' && typeof command.value === 'string') {
                const addressTarget = this.addressTargets.get(this.address);
                
                // If we have an ADDRESS target and the value looks like a method name
                if (addressTarget && addressTarget.handler && 
                    addressTarget.methods && addressTarget.methods.includes(command.value.toLowerCase())) {
                  
                  try {
                    // Execute as ADDRESS method call with empty params (parameterless call)
                    const params = { params: '' };
                    const context = Object.fromEntries(this.variables);
                    const sourceContext = this.currentLineNumber ? {
                      lineNumber: this.currentLineNumber,
                      sourceLine: this.sourceLines[this.currentLineNumber - 1] || '',
                      sourceFilename: this.sourceFilename || '',
                      interpreter: this,
                    interpolation: interpolation
                    } : null;
                    
                    // Call the ADDRESS handler directly
                    resolvedValue = await addressTarget.handler(command.value, params, sourceContext);
                    
                    // Update standard REXX variables like RC
                    if (resolvedValue && typeof resolvedValue === 'object') {
                      this.variables.set('RC', resolvedValue.success ? 0 : (resolvedValue.errorCode || 1));
                      if (!resolvedValue.success && resolvedValue.errorMessage) {
                        this.variables.set('ERRORTEXT', resolvedValue.errorMessage);
                      }
                    }
                  } catch (error) {
                    // If ADDRESS method call fails, fall back to normal variable resolution
                    resolvedValue = await this.resolveValue(command.value);
                  }
                } else {
                  // Not an ADDRESS method, resolve normally
                  resolvedValue = await this.resolveValue(command.value);
                }
              } else {
                // Not in ADDRESS context, resolve normally
                resolvedValue = await this.resolveValue(command.value);
              }
            }
            
            // Handle JSON parsing for object/array literals in LET assignments
            // Only parse JSON for unquoted values (not originally quoted strings)
            if (typeof resolvedValue === 'string' && !command.isQuotedString) {
              const trimmed = resolvedValue.trim();
              if ((trimmed.startsWith('{') && trimmed.endsWith('}')) ||
                  (trimmed.startsWith('[') && trimmed.endsWith(']'))) {
                try {
                  resolvedValue = JSON.parse(trimmed);
                } catch (e) {
                  // If JSON parsing fails, keep as string
                }
              }
            }
            
            const variableName = await this.interpolateString(command.variable);
            this.variables.set(variableName, resolvedValue);
            this.addTraceOutput(`LET ${variableName} = "${resolvedValue}"`, 'assignment', null, resolvedValue);
          }
          break;
        
        case 'IF':
          const ifResult = await controlFlowUtils.executeIfStatement(command, this.evaluateCondition.bind(this), this.run.bind(this));
          if (ifResult && ifResult.terminated) {
            if (ifResult.type === 'RETURN') {
              // RETURN inside IF should bubble up to caller
              return ifResult;
            } else {
              // EXIT inside IF should be handled by throwing error
              const exitError = new Error(`Script terminated with EXIT ${ifResult.exitCode}`);
              exitError.isExit = true;
              exitError.exitCode = ifResult.exitCode;
              throw exitError;
            }
          }
          break;
        
        case 'DO':
          const doResult = await controlFlowUtils.executeDoStatement(command, this.resolveValue.bind(this), this.evaluateCondition.bind(this), this.run.bind(this), this.variables, {
            RexxError,
            currentLineNumber: this.currentLineNumber,
            sourceLines: this.sourceLines,
            sourceFilename: this.sourceFilename,
            interpreter: this,
                    interpolation: interpolation
          });
          if (doResult && doResult.terminated) {
            if (doResult.type === 'RETURN') {
              // RETURN inside DO should bubble up to caller
              return doResult;
            } else {
              // EXIT inside DO should be handled by throwing error
              const exitError = new Error(`Script terminated with EXIT ${doResult.exitCode}`);
              exitError.isExit = true;
              exitError.exitCode = doResult.exitCode;
              throw exitError;
            }
          }
          break;
        
        case 'SELECT':
          const selectResult = await controlFlowUtils.executeSelectStatement(command, this.evaluateCondition.bind(this), this.run.bind(this));
          if (selectResult && selectResult.terminated) {
            if (selectResult.type === 'RETURN') {
              // RETURN inside SELECT should bubble up to caller
              return selectResult;
            } else {
              // EXIT inside SELECT should be handled by throwing error
              const exitError = new Error(`Script terminated with EXIT ${selectResult.exitCode}`);
              exitError.isExit = true;
              exitError.exitCode = selectResult.exitCode;
              throw exitError;
            }
          }
          break;
        
        case 'EXIT':
          await this.executeExitStatement(command);
          break;

        case 'EXIT_UNLESS':
          await this.executeExitUnlessStatement(command);
          break;

        case 'SAY':
          await this.executeSayStatement(command);
          break;
        
        case 'INTERPRET_STATEMENT':
          await this.executeInterpretStatement(command);
          break;
          
        case 'NO_INTERPRET':
          this.interpretBlocked = true;
          break;
          
        case 'RETRY_ON_STALE':
          return await this.executeRetryOnStale(command);
          
        case 'QUOTED_STRING':
          await this.executeQuotedString(command);
          break;
          
        case 'HEREDOC_STRING':
          await this.executeHeredocString(command);
          break;

        default:
          break;
    }
  }

  reconstructCommandAsLine(command) {
    // Try to get the original line from source text using line number
    if (command.lineNumber && this.sourceLines && this.sourceLines[command.lineNumber - 1]) {
      return this.sourceLines[command.lineNumber - 1];
    }
    
    // Use the preserved original line if available (fallback)
    if (command.originalLine) {
      return command.originalLine;
    }
    
    // Last resort: reconstruct from command properties
    switch (command.type) {
      case 'ASSIGNMENT':
        if (command.expression && typeof command.expression === 'string') {
          return command.expression;
        }
        // Reconstruct standard LET assignment
        if (command.variable && command.value !== undefined) {
          if (command.isQuotedString) {
            return `LET ${command.variable} = "${command.value}"`;
          } else if (typeof command.value === 'string') {
            return `LET ${command.variable} = ${command.value}`;
          } else {
            return `LET ${command.variable} = ${JSON.stringify(command.value)}`;
          }
        }
        break;
      case 'FUNCTION_CALL':
        if (command.originalExpression) {
          return command.originalExpression;
        }
        break;
      default:
        if (command.value) {
          return command.value;
        }
>>>>>>> cb485be8
        if (command.expression) {
          return command.expression;
        }
        break;
    }
    
    return '';
  }

  async executeFunctionCall(funcCall) {
    const method = funcCall.command.toUpperCase();

    // Check for functions that require parameters but were called without any
    const hasNoParams = Object.keys(funcCall.params || {}).length === 0;
    if (hasNoParams && this.checkFunctionRequiresParameters(method)) {
      throw new Error(`${funcCall.command} function requires parameters`);
    }

    // Special handling for REXX built-in variables that might be parsed as function calls
    const rexxSpecialVars = ['RC', 'ERRORTEXT', 'SIGL'];
    if (rexxSpecialVars.includes(method)) {
      return this.variables.get(method) || method; // Return variable value or variable name if not set
    }

    // Special handling for REQUIRE to avoid circular reference in operations registry
    // REQUIRE is handled separately because it captures 'this' and would create circular refs
    if (method === 'REQUIRE') {
      const resolvedParams = {};
      for (const [key, value] of Object.entries(funcCall.params || {})) {
        // asClause should not be resolved - it's a literal pattern string
        if (key === 'asClause') {
          resolvedParams[key] = value;
        } else {
          const resolved = await this.resolveValue(value);
          resolvedParams[key] = resolved;
        }
      }

      const libraryName = resolvedParams.value || resolvedParams.libraryName;
      const asClause = resolvedParams.asClause || null;
      return await this.builtInFunctions['REQUIRE'](libraryName, asClause);
    }

    // Check if this is a built-in REXX function FIRST
    // Built-in functions like LENGTH, SUBSTR, POS should ALWAYS work regardless of ADDRESS context
    if (this.builtInFunctions[method]) {
      // Built-in functions can have both positional and named parameters
      const resolvedParams = {};

      // Debug logging for DOM functions
      if (method.startsWith('DOM_')) {
        console.log(`Executing ${method} with params:`, funcCall.params);
      }

      for (const [key, value] of Object.entries(funcCall.params || {})) {
        const resolved = await this.resolveValue(value);
        resolvedParams[key] = resolved;
        if (method.startsWith('DOM_')) {
          console.log(`  Resolved ${key}: ${value} -> ${resolved}`);
        }
      }

      // For built-in functions, convert named parameters to positional arguments
      const builtInFunc = this.builtInFunctions[method];
      const args = callConvertParamsToArgs(method, resolvedParams);

      if (method.startsWith('DOM_')) {
        console.log(`${method} converted args:`, args);
      }

      return await builtInFunc(...args);
    }

    // Check if this is a built-in operation
    // Operations receive named params directly (not converted to positional args)
    // Check both original case and uppercase (like externalFunctions)
    if (this.operations[funcCall.command] || this.operations[method]) {
      const resolvedParams = {};

      for (const [key, value] of Object.entries(funcCall.params || {})) {
        // asClause should not be resolved - it's a literal pattern string
        if (key === 'asClause') {
          resolvedParams[key] = value;
        } else {
          const resolved = await this.resolveValue(value);
          resolvedParams[key] = resolved;
        }
      }

      const operation = this.operations[funcCall.command] || this.operations[method];

      // Pass params object directly - operations use named parameters
      return await operation(resolvedParams);
    }

    // Check if this is an external function from REQUIRE'd library (case-sensitive check first, then uppercase)
    if (this.externalFunctions[funcCall.command] || this.externalFunctions[method]) {
      const resolvedParams = {};
      for (const [key, value] of Object.entries(funcCall.params || {})) {
        resolvedParams[key] = await this.resolveValue(value);
      }

      const externalFunc = this.externalFunctions[funcCall.command] || this.externalFunctions[method];
      const args = callConvertParamsToArgs(funcCall.command, resolvedParams);

      return await externalFunc(...args);
    }

    // Check if current ADDRESS target has a handler for custom methods
    // This allows ADDRESS targets to define their own methods while still preserving built-in functions
    if (this.address !== 'default') {
      const addressTarget = this.addressTargets.get(this.address);
      if (addressTarget && addressTarget.handler) {
        const resolvedParams = {};
        for (const [key, value] of Object.entries(funcCall.params || {})) {
          resolvedParams[key] = await this.resolveValue(value);
        }
        const result = await addressTarget.handler(funcCall.command, resolvedParams);
        return result;
      }
    }

    // Try browser-compatible string functions before missing function check
    const resolvedParams = {};
    for (const [key, value] of Object.entries(funcCall.params || {})) {
      resolvedParams[key] = await this.resolveValue(value);
    }
    const args = Object.values(resolvedParams);

    const browserResult = this.executeBrowserStringFunction(method, args);
    if (browserResult !== null) {
      return browserResult;
    }
    
    // Not a built-in function, proceed with RPC call
    if (!this.addressSender) {
      const sourceContext = this.currentLineNumber ? {
        lineNumber: this.currentLineNumber,
        sourceLine: this.sourceLines[this.currentLineNumber - 1] || '',
        sourceFilename: this.sourceFilename || '',
        interpreter: this,
                    interpolation: interpolation
      } : null;
      
      // Enhanced error message with categorization and documentation links
      const errorMessage = this.createMissingFunctionError(method);
      throw new RexxError(errorMessage, 'FUNCTION', sourceContext);
    }
    
    // resolvedParams already computed above for browser functions
    
    // Fall back to Address Sender for unregistered ADDRESS targets
    const namespace = this.address;
    const rpcMethod = funcCall.command;
    
    return await this.addressSender.send(namespace, rpcMethod, resolvedParams);
  }

  checkFunctionRequiresParameters(method) {
    // Check function metadata for parameter requirements
    const func = this.builtInFunctions[method] || this.operations[method];
    if (func) {
      // Check if function has metadata declaring parameter requirements
      if (func.requiresParameters === true) {
        return true;
      }
      if (func.requiresParameters === false) {
        return false;
      }
      // Check if function has parameterMetadata
      if (func.parameterMetadata && func.parameterMetadata.length > 0) {
        // If function has parameter metadata, it likely requires parameters
        const requiredParams = func.parameterMetadata.filter(p => !p.optional);
        return requiredParams.length > 0;
      }
    }
    
    // Pattern-based checks for known function types
    // DOM functions always require parameters
    if (method.startsWith('DOM_')) {
      return true;
    }
    
    // Functions that are known to not require parameters
    const parameterlessFunction = ['TODAY', 'EXCEL_NOW', 'NOW', 'RANDOM', 'UUID', 'RC', 'ERRORTEXT', 'SIGL'].includes(method);
    if (parameterlessFunction) {
      return false;
    }
    
    // If function exists but no metadata, assume it needs parameters (safer default)
    if (func) {
      return true;
    }
    
    // Function not found - let normal flow handle it
    return false;
  }

  createMissingFunctionError(method) {
    return security.createMissingFunctionError(method);
  }

<<<<<<< HEAD
=======
  async executeIfStatement(ifCommand) {
    return await controlFlowUtils.executeIfStatement(ifCommand, this.evaluateCondition.bind(this), this.run.bind(this));
  }

  async executeDoStatement(doCommand) {
    return await controlFlowUtils.executeDoStatement(doCommand, this.resolveValue.bind(this), this.evaluateCondition.bind(this), this.run.bind(this), this.variables, {
      RexxError,
      currentLineNumber: this.currentLineNumber,
      sourceLines: this.sourceLines,
      sourceFilename: this.sourceFilename,
      interpreter: this,
                    interpolation: interpolation
    });
  }

  async executeRangeLoop(loopSpec, bodyCommands) {
    return await controlFlowUtils.executeRangeLoop(loopSpec, bodyCommands, this.resolveValue.bind(this), this.run.bind(this), this.variables);
  }

  async executeRangeLoopWithStep(loopSpec, bodyCommands) {
    return await controlFlowUtils.executeRangeLoopWithStep(loopSpec, bodyCommands, this.resolveValue.bind(this), this.run.bind(this), this.variables);
  }
  
  // Legacy implementation preserved for reference
  async executeRangeLoopWithStepLegacy(loopSpec, bodyCommands) {
    const start = await this.resolveValue(loopSpec.start);
    const end = await this.resolveValue(loopSpec.end);
    const step = await this.resolveValue(loopSpec.step);
    const variable = loopSpec.variable;
    
    const startNum = parseInt(start);
    const endNum = parseInt(end);
    const stepNum = parseInt(step);
    
    if (isNaN(startNum) || isNaN(endNum) || isNaN(stepNum)) {
      throw new Error(`Invalid range values in DO loop: ${start} TO ${end} BY ${step}`);
    }
    
    if (stepNum === 0) {
      throw new Error('DO loop step cannot be zero');
    }
    
    // Store original value if variable already exists
    const originalValue = this.variables.get(variable);
    
    try {
      if (stepNum > 0) {
        for (let i = startNum; i <= endNum; i += stepNum) {
          this.variables.set(variable, i);
          await this.run(bodyCommands);
        }
      } else {
        for (let i = startNum; i >= endNum; i += stepNum) {
          this.variables.set(variable, i);
          await this.run(bodyCommands);
        }
      }
    } finally {
      // In Rexx, DO loop variables persist after the loop completes
      // Only restore the original value if one existed before the loop
      if (originalValue !== undefined) {
        this.variables.set(variable, originalValue);
      }
      // If no original value existed, keep the loop variable with its final value
    }
  }

  async executeWhileLoop(loopSpec, bodyCommands) {
    return await controlFlowUtils.executeWhileLoop(loopSpec, bodyCommands, this.evaluateCondition.bind(this), this.run.bind(this));
  }
  
  // Legacy implementation preserved for reference
  async executeWhileLoopLegacy(loopSpec, bodyCommands) {
    const maxIterations = 10000; // Safety limit
    let iterations = 0;
    
    while (await this.evaluateCondition(loopSpec.condition)) {
      if (iterations++ > maxIterations) {
        throw new Error('DO WHILE loop exceeded maximum iterations (safety limit)');
      }
      
      await this.run(bodyCommands);
    }
  }

  async executeRepeatLoop(loopSpec, bodyCommands) {
    return await controlFlowUtils.executeRepeatLoop(loopSpec, bodyCommands, this.run.bind(this));
  }
  
  // Legacy implementation preserved for reference
  async executeRepeatLoopLegacy(loopSpec, bodyCommands) {
    const count = loopSpec.count;
    
    if (count < 0) {
      throw new Error('DO repeat count cannot be negative');
    }
    
    for (let i = 0; i < count; i++) {
      await this.run(bodyCommands);
    }
  }

  async executeOverLoop(loopSpec, bodyCommands) {
    return await controlFlowUtils.executeOverLoop(loopSpec, bodyCommands, this.resolveValue.bind(this), this.run.bind(this), this.variables);
  }
  
  // Legacy implementation preserved for reference
  async executeOverLoopLegacy(loopSpec, bodyCommands) {
    const variable = loopSpec.variable;
    const arrayValue = await this.resolveValue(loopSpec.array);
    
    // Handle null or undefined arrays
    if (arrayValue == null) {
      throw new Error('DO OVER: Array cannot be null or undefined');
    }
    
    // Handle strings (convert to character array)
    if (typeof arrayValue === 'string') {
      const chars = arrayValue.split('');
      
      // Store original variable value if it exists
      const originalValue = this.variables.get(variable);
      
      try {
        for (const char of chars) {
          this.variables.set(variable, char);
          await this.run(bodyCommands);
        }
      } finally {
        // Restore original variable value or remove if it didn't exist
        if (originalValue !== undefined) {
          this.variables.set(variable, originalValue);
        } else {
          this.variables.delete(variable);
        }
      }
      return;
    }
    
    // Handle arrays (both JavaScript arrays and array-like objects)
    let itemsToIterate = [];
    
    if (Array.isArray(arrayValue)) {
      itemsToIterate = arrayValue;
    } else if (typeof arrayValue === 'object' && arrayValue.length !== undefined) {
      // Array-like object (has length property)
      // Check if it's 1-indexed (like DOM_GET_ALL result) or 0-indexed
      const hasZeroIndex = arrayValue.hasOwnProperty('0') || arrayValue.hasOwnProperty(0);
      const hasOneIndex = arrayValue.hasOwnProperty('1') || arrayValue.hasOwnProperty(1);
      
      if (hasOneIndex && !hasZeroIndex) {
        // 1-indexed array-like object (e.g., from DOM_GET_ALL)
        for (let i = 1; i <= arrayValue.length; i++) {
          itemsToIterate.push(arrayValue[i]);
        }
      } else {
        // 0-indexed array-like object (standard JavaScript arrays)
        for (let i = 0; i < arrayValue.length; i++) {
          itemsToIterate.push(arrayValue[i]);
        }
      }
    } else if (typeof arrayValue === 'object') {
      // Regular object - iterate over values
      itemsToIterate = Object.values(arrayValue);
    } else {
      // Single value - treat as array with one element
      itemsToIterate = [arrayValue];
    }
    
    // Store original variable value if it exists
    const originalValue = this.variables.get(variable);
    
    try {
      for (const item of itemsToIterate) {
        this.variables.set(variable, item);
        await this.run(bodyCommands);
      }
    } finally {
      // In REXX, loop variables typically persist after the loop
      // But we'll restore the original value if one existed before
      if (originalValue !== undefined) {
        this.variables.set(variable, originalValue);
      }
      // If no original value existed, keep the final loop value
    }
  }

  async executeSelectStatement(selectCommand) {
    return await controlFlowUtils.executeSelectStatement(selectCommand, this.evaluateCondition.bind(this), this.run.bind(this));
  }

  async executeSayStatement(sayCommand) {
    const expression = sayCommand.expression;
    
    // Check if the expression contains concatenation operators (||)
    if (expression.includes('||')) {
      // Handle as a concatenation expression
      const result = await this.evaluateConcatenation(expression);
      this.outputHandler.output(String(result));
      return;
    }
    
    // Parse the expression to handle multiple values and interpolation
    const outputParts = [];
    
    // Split on spaces but preserve quoted strings
    const parts = parseQuotedParts(expression);
    
    for (const part of parts) {
      if (part.startsWith('"') && part.endsWith('"')) {
        // Handle quoted string with potential interpolation
        const rawString = part.substring(1, part.length - 1);
        // Check for interpolation using current pattern
        let pattern;
        try {
          pattern = require('./interpolation').getCurrentPattern();
        } catch (error) {
          // Fallback to handlebars pattern
          pattern = { hasDelims: (str) => str.includes('{{') };
        }

        if (pattern.hasDelims(rawString)) {
          // Interpolated string
          const interpolated = await this.interpolateString(rawString);
          outputParts.push(interpolated);
        } else {
          // Simple string
          outputParts.push(rawString);
        }
      } else if (part.startsWith("'") && part.endsWith("'")) {
        // Single quoted string (no interpolation)
        outputParts.push(part.substring(1, part.length - 1));
      } else {
        // Variable reference or literal
        const resolved = await this.resolveValue(part);
        outputParts.push(String(resolved));
      }
    }
    
    // Join all parts with spaces and output
    const output = outputParts.join(' ');
    this.outputHandler.output(output);
  }

  async executeQuotedString(command) {
    const commandString = command.value;
    
    // Check if there's an active ADDRESS target
    if (this.address && this.address !== 'default') {
      const addressTarget = this.addressTargets.get(this.address);
      
      if (addressTarget && addressTarget.handler) {
        let finalCommandString = commandString;

        // Conditionally interpolate based on library metadata
        if (addressTarget.metadata?.libraryMetadata?.interpreterHandlesInterpolation) {
          finalCommandString = await this.interpolateString(commandString);
        }

        try {
          // Execute the command string via the ADDRESS target handler
          // Pass interpreter variables as context for variable resolution
          const context = Object.fromEntries(this.variables);
          // Add matching pattern to context if available
          // Pass source context for error reporting
          const sourceContext = this.currentLineNumber ? {
            lineNumber: this.currentLineNumber,
            sourceLine: this.sourceLines[this.currentLineNumber - 1] || '',
            sourceFilename: this.sourceFilename || '',
            interpreter: this,
                    interpolation: interpolation
          } : null;
          const result = await addressTarget.handler(finalCommandString, context, sourceContext);
          
          // Set standard REXX variables for ADDRESS operations
          if (result && typeof result === 'object') {
            this.variables.set('RC', result.success ? 0 : (result.errorCode || 1));
            // Only set RESULT if the ADDRESS target explicitly provides output
            // Don't overwrite RESULT for operations like EXPECTATIONS that shouldn't affect it
            if (this.address !== 'expectations') {
              this.variables.set('RESULT', result);
            }
            if (!result.success && result.errorMessage) {
              this.variables.set('ERRORTEXT', result.errorMessage);
            }
            
            // Handle operation-specific result processing (can be overridden by subclasses)
            this.handleOperationResult(result);
            
            // Set domain-specific variables requested by ADDRESS target
            if (result.rexxVariables && typeof result.rexxVariables === 'object') {
              for (const [varName, varValue] of Object.entries(result.rexxVariables)) {
                this.variables.set(varName, varValue);
              }
            }
          } else {
            this.variables.set('RC', 0);
            this.variables.set('RESULT', result);
          }
          
          this.addTraceOutput(`"${finalCommandString}"`, 'address_command', null, result);
        } catch (error) {
          // Set error state
          this.variables.set('RC', 1);
          this.variables.set('ERRORTEXT', error.message);
          throw error;
        }
      } else {
        // No ADDRESS target handler, fall back to RPC
        try {
          const interpolated = await this.interpolateString(commandString);
          const result = await this.addressSender.send(this.address, 'execute', { command: interpolated });
          this.variables.set('RC', 0);
          this.variables.set('RESULT', result);
          this.addTraceOutput(`"${interpolated}"`, 'address_command', null, result);
        } catch (error) {
          this.variables.set('RC', 1);
          this.variables.set('ERRORTEXT', error.message);
          throw error;
        }
      }
    } else {
      // No ADDRESS target set - perform string interpolation and output
      const interpolated = await this.interpolateString(commandString);
      this.outputHandler.output(interpolated);
    }
  }

  async executeHeredocString(command) {
    const commandString = command.value;
    
    // Check if there's an active ADDRESS target
    if (this.address && this.address !== 'default') {
      const addressTarget = this.addressTargets.get(this.address);
      
      if (addressTarget && addressTarget.handler) {
        let finalCommandString = commandString;

        // Conditionally interpolate based on library metadata
        if (addressTarget.metadata?.libraryMetadata?.interpreterHandlesInterpolation) {
          finalCommandString = await this.interpolateString(commandString);
        }

        try {
          // Execute the command string via the ADDRESS target handler
          // Pass interpreter variables as context for variable resolution
          const context = Object.fromEntries(this.variables);
          // Add matching pattern to context if available
          // Pass source context for error reporting
          const sourceContext = this.currentLineNumber ? {
            lineNumber: this.currentLineNumber,
            sourceLine: this.sourceLines[this.currentLineNumber - 1] || '',
            sourceFilename: this.sourceFilename || '',
            interpreter: this,
                    interpolation: interpolation
          } : null;
          const result = await addressTarget.handler(finalCommandString, context, sourceContext);
          
          // Set standard REXX variables for ADDRESS operations
          if (result && typeof result === 'object') {
            this.variables.set('RC', result.success ? 0 : (result.errorCode || 1));
            // Only set RESULT if the ADDRESS target explicitly provides output
            // Don't overwrite RESULT for operations like EXPECTATIONS that shouldn't affect it
            if (this.address !== 'expectations') {
              this.variables.set('RESULT', result);
            }
            if (!result.success && result.errorMessage) {
              this.variables.set('ERRORTEXT', result.errorMessage);
            }
            
            // Handle operation-specific result processing (can be overridden by subclasses)
            this.handleOperationResult(result);
            
            // Set domain-specific variables requested by ADDRESS target
            if (result.rexxVariables && typeof result.rexxVariables === 'object') {
              for (const [varName, varValue] of Object.entries(result.rexxVariables)) {
                this.variables.set(varName, varValue);
              }
            }
          } else {
            this.variables.set('RC', 0);
            this.variables.set('RESULT', result);
          }
          
          this.addTraceOutput(`<<${command.delimiter}`, 'address_heredoc', null, result);
        } catch (error) {
          // Set error state
          this.variables.set('RC', 1);
          this.variables.set('ERRORTEXT', error.message);
          throw error;
        }
      } else {
        // No ADDRESS target handler, fall back to RPC
        try {
          const interpolated = await this.interpolateString(commandString);
          const result = await this.addressSender.send(this.address, 'execute', { command: interpolated });
          this.variables.set('RC', 0);
          this.variables.set('RESULT', result);
          this.addTraceOutput(`<<${command.delimiter}`, 'address_heredoc', null, result);
        } catch (error) {
          this.variables.set('RC', 1);
          this.variables.set('ERRORTEXT', error.message);
          throw error;
        }
      }
    } else {
      // No ADDRESS target set - perform string interpolation and output
      const interpolated = await this.interpolateString(commandString);
      this.outputHandler.output(interpolated);
    }
  }

  async executeExitStatement(command) {
    // Evaluate exit code if provided
    let exitCode = 0;
    if (command.code !== undefined) {
      if (typeof command.code === 'object' && command.code !== null) {
        // It's an expression object, evaluate it
        exitCode = await this.evaluateExpression(command.code);
      } else {
        // It's a direct value
        exitCode = await this.resolveValue(command.code);
      }
    }

    // Convert to number if possible
    const numericCode = Number(exitCode);
    const finalCode = isNaN(numericCode) ? 0 : numericCode;

    // Create and throw special exit exception to terminate execution
    const exitError = new Error(`Script terminated with EXIT ${finalCode}`);
    exitError.isExit = true;
    exitError.exitCode = finalCode;
    throw exitError;
  }

  async executeExitUnlessStatement(command) {
    // Parse the condition string into a condition object
    // The condition string can be:
    // - A simple comparison: "status = 200"
    // - A logical expression: "auth AND valid"
    // - A boolean variable: "success"
    // - A complex expression: "(status = 200) AND hasData AND (count > 0)"

    const conditionStr = command.condition;

    // Parse the condition using a simple parser
    const condition = this.parseConditionString(conditionStr);

    // Evaluate the condition
    const conditionResult = await this.evaluateCondition(condition);

    // If condition is FALSE, exit with the specified code and message
    if (!conditionResult) {
      // Evaluate the message (it may contain concatenation with ||)
      let message = '';
      if (command.message.includes('||')) {
        message = await this.evaluateConcatenation(command.message);
      } else {
        message = await this.resolveValue(command.message);
      }

      // Check if message needs interpolation (double-quoted strings with {{...}} markers)
      if (typeof message === 'string') {
        // Get current interpolation pattern
        try {
          const interpolationModule = require('./interpolation');
          const pattern = interpolationModule.getCurrentPattern();
          if (pattern.hasDelims(message)) {
            message = await this.interpolateString(message);
          }
        } catch (error) {
          // Interpolation module not available or failed - use message as-is
        }
      }

      // Output the message (only if outputHandler is available)
      if (this.outputHandler && this.outputHandler.output) {
        this.outputHandler.output(String(message));
      }

      // Exit with the specified code
      const exitError = new Error(`Script terminated with EXIT ${command.code}`);
      exitError.isExit = true;
      exitError.exitCode = command.code;
      throw exitError;
    }
    // Otherwise, continue execution - return undefined (no result)
    return undefined;
  }

  parseConditionString(conditionStr) {
    // Handle logical operators: AND, OR, NOT
    // Check for AND first (higher precedence than OR)
    const andParts = this.splitByLogicalOperator(conditionStr, 'AND');
    if (andParts.length > 1) {
      return {
        type: 'LOGICAL_AND',
        parts: andParts.map(part => this.parseConditionString(part.trim()))
      };
    }

    // Check for OR
    const orParts = this.splitByLogicalOperator(conditionStr, 'OR');
    if (orParts.length > 1) {
      return {
        type: 'LOGICAL_OR',
        parts: orParts.map(part => this.parseConditionString(part.trim()))
      };
    }

    // Check for NOT prefix
    const notMatch = conditionStr.trim().match(/^NOT\s+(.+)$/i);
    if (notMatch) {
      return {
        type: 'LOGICAL_NOT',
        operand: this.parseConditionString(notMatch[1].trim())
      };
    }

    // Remove outer parentheses if present
    let cleanCondition = conditionStr.trim();
    if (cleanCondition.startsWith('(') && cleanCondition.endsWith(')')) {
      cleanCondition = cleanCondition.substring(1, cleanCondition.length - 1).trim();
      return this.parseConditionString(cleanCondition);
    }

    // Check for comparison operators: =, <>, <, >, <=, >=
    const comparisonMatch = cleanCondition.match(/^(.+?)\s*([><=]+|<>)\s*(.+)$/);
    if (comparisonMatch) {
      return {
        type: 'COMPARISON',
        left: comparisonMatch[1].trim(),
        operator: comparisonMatch[2].trim(),
        right: comparisonMatch[3].trim()
      };
    }

    // Simple boolean expression (variable or literal)
    return {
      type: 'BOOLEAN',
      expression: cleanCondition
    };
  }

  splitByLogicalOperator(str, operator) {
    // Split by logical operator while respecting parentheses and quotes
    const parts = [];
    let current = '';
    let parenDepth = 0;
    let inQuotes = false;
    let quoteChar = '';

    const operatorRegex = new RegExp(`\\b${operator}\\b`, 'i');
    let i = 0;

    while (i < str.length) {
      const char = str[i];

      if (!inQuotes && (char === '"' || char === "'")) {
        inQuotes = true;
        quoteChar = char;
        current += char;
        i++;
      } else if (inQuotes && char === quoteChar) {
        inQuotes = false;
        quoteChar = '';
        current += char;
        i++;
      } else if (!inQuotes && char === '(') {
        parenDepth++;
        current += char;
        i++;
      } else if (!inQuotes && char === ')') {
        parenDepth--;
        current += char;
        i++;
      } else if (!inQuotes && parenDepth === 0) {
        // Check if we're at the operator
        const remaining = str.substring(i);
        const match = remaining.match(operatorRegex);
        if (match && match.index === 0) {
          // Found operator at current position
          parts.push(current);
          current = '';
          i += operator.length;
          // Skip whitespace after operator
          while (i < str.length && str[i] === ' ') {
            i++;
          }
        } else {
          current += char;
          i++;
        }
      } else {
        current += char;
        i++;
      }
    }

    if (current.trim()) {
      parts.push(current);
    }

    return parts.length > 1 ? parts : [str];
  }

  async executeInterpretStatement(command) {
    // Check if INTERPRET is blocked
    if (this.interpretBlocked) {
      throw new Error('INTERPRET is blocked by NO-INTERPRET directive');
    }

    // Push INTERPRET context onto execution stack
    const currentContext = this.getCurrentExecutionContext();
    const interpretContext = this.pushExecutionContext(
      'interpret',
      this.currentLineNumber,
      this.sourceLines && this.currentLineNumber ? this.sourceLines[this.currentLineNumber - 1] || '' : '',
      this.sourceFilename || '',
      { command }
    );
    
    let codeToExecute;
    let normalizedCode;

    try {
      // Evaluate the expression to get the code string
      if (typeof command.expression === 'string' && command.expression.includes('||')) {
        // Handle concatenation expressions
        codeToExecute = await this.evaluateConcatenation(command.expression);
      } else {
        codeToExecute = await this.resolveValue(command.expression);
      }
      
      normalizedCode = String(codeToExecute).replace(/\\n/g, '\n');
      
      // Import parser to compile the Rexx code
      const { parse } = require('./parser');
      const commands = parse(normalizedCode);
      
      if (command.mode === 'classic') {
        // Mode C: Full classic behavior - share all variables and context
        const subInterpreter = new RexxInterpreter(this.addressSender, this.outputHandler);
        subInterpreter.address = this.address;
        subInterpreter.builtInFunctions = this.builtInFunctions;
        subInterpreter.operations = this.operations;
        subInterpreter.errorHandlers = new Map(this.errorHandlers);
        subInterpreter.labels = new Map(this.labels);
        subInterpreter.addressTargets = new Map(this.addressTargets);
        subInterpreter.subroutines = new Map(this.subroutines);
        
        
        // Share all variables
        for (const [key, value] of this.variables) {
          subInterpreter.variables.set(key, value);
        }
        
        // Execute the code with its own source context
        await subInterpreter.run(commands, normalizedCode, `[interpreted from ${this.sourceFilename || 'unknown'}:${interpretContext.lineNumber}]`);
        
        // Copy back all variables
        for (const [key, value] of subInterpreter.variables) {
          this.variables.set(key, value);
        }
        
      } else if (command.mode === 'isolated') {
        // Mode B: Sandboxed scope - controlled variable sharing
        const subInterpreter = new RexxInterpreter(this.addressSender, this.outputHandler);
        subInterpreter.address = this.address;
        subInterpreter.builtInFunctions = this.builtInFunctions;
        subInterpreter.operations = this.operations;
        subInterpreter.addressTargets = new Map(this.addressTargets);
        subInterpreter.errorHandlers = new Map(this.errorHandlers);
        subInterpreter.labels = new Map(this.labels);
        subInterpreter.subroutines = new Map(this.subroutines);
        
        // Handle IMPORT - share specific variables TO the isolated scope
        if (command.importVars && Array.isArray(command.importVars)) {
          for (const varName of command.importVars) {
            if (this.variables.has(varName)) {
              subInterpreter.variables.set(varName, this.variables.get(varName));
            }
          }
        }
        
        // Execute in isolation with its own source context
        await subInterpreter.run(commands, normalizedCode, `[interpreted from ${this.sourceFilename || 'unknown'}:${interpretContext.lineNumber}]`);
        
        // Handle EXPORT - copy specific variables FROM the isolated scope
        if (command.exportVars && Array.isArray(command.exportVars)) {
          for (const varName of command.exportVars) {
            if (subInterpreter.variables.has(varName)) {
              this.variables.set(varName, subInterpreter.variables.get(varName));
            }
          }
        }
      } else {
        // Default mode: Share variables and context like classic REXX INTERPRET
        const subInterpreter = new RexxInterpreter(this.addressSender, this.outputHandler);
        subInterpreter.address = this.address;
        subInterpreter.builtInFunctions = this.builtInFunctions;
        subInterpreter.operations = this.operations;
        subInterpreter.errorHandlers = new Map(this.errorHandlers);
        subInterpreter.labels = new Map(this.labels);
        subInterpreter.addressTargets = new Map(this.addressTargets);
        subInterpreter.subroutines = new Map(this.subroutines);
        
        
        // Share all variables (classic Rexx behavior)
        for (const [key, value] of this.variables) {
          subInterpreter.variables.set(key, value);
        }
        
        // Execute the interpreted code with its own source context
        await subInterpreter.run(commands, normalizedCode, `[interpreted from ${this.sourceFilename || 'unknown'}:${interpretContext.lineNumber}]`);
        
        // Copy back all variables
        for (const [key, value] of subInterpreter.variables) {
          this.variables.set(key, value);
        }
      }
      
      // Pop the INTERPRET context on successful completion
      this.popExecutionContext();
      
    } catch (e) {
      // Get the INTERPRET context from the execution stack
      const interpretCtx = this.getInterpretContext();
      const sourceContext = interpretCtx ? {
        lineNumber: interpretCtx.lineNumber,
        sourceLine: interpretCtx.sourceLine,
        sourceFilename: interpretCtx.sourceFilename,
        interpreter: this,
                    interpolation: interpolation
      } : null;
      
      // Pop the INTERPRET context on error
      this.popExecutionContext();
      
      // Try to extract more context about what was being interpreted
      let detailedMessage = `INTERPRET failed: ${e.message}`;
      
      // Add information about what code was being interpreted
      if (typeof codeToExecute === 'string' && codeToExecute.trim()) {
        detailedMessage += `\nInterpreting code: "${codeToExecute.trim()}"`;
        
        // If it's a CALL statement, mention what's being called
        if (codeToExecute.trim().startsWith('CALL ')) {
          const callTarget = codeToExecute.trim().substring(5).trim();
          detailedMessage += `\nCalling subroutine: ${callTarget}`;
        }
      }
      
      // If this is a property access error, try to identify the variable
      if (e.message && e.message.includes("Cannot read properties of undefined")) {
        const propertyMatch = e.message.match(/Cannot read properties of undefined \(reading '(.+?)'\)/);
        if (propertyMatch) {
          detailedMessage += `\nTrying to access property '${propertyMatch[1]}' on undefined variable`;
        }
      }
      
      // Include stack trace from sub-interpreter if available
      if (e.stack) {
        const relevantStack = e.stack.split('\n').slice(0, 3).join('\n');
        detailedMessage += `\nSub-interpreter error: ${relevantStack}`;
        
        // Try to extract more context from the stack trace
        if (e.stack.includes('executeCall')) {
          detailedMessage += `\nLikely error in subroutine call execution`;
        }
        if (e.stack.includes('executeCommands')) {
          detailedMessage += `\nError during command execution (possibly accessing undefined commands array)`;
        }
      }
      
      // Add debug info showing execution stack context
      if (interpretCtx) {
        detailedMessage += `\nINTERPRET statement: line ${interpretCtx.lineNumber} ("${interpretCtx.sourceLine.trim()}")`;
      }
      
      const currentCtx = this.getCurrentExecutionContext();
      if (currentCtx && currentCtx !== interpretCtx) {
        detailedMessage += `\nCurrent execution: line ${currentCtx.lineNumber} ("${currentCtx.sourceLine.trim()}")`;
      }
      
      // Show execution stack
      if (this.executionStack.length > 0) {
        detailedMessage += `\nExecution stack (${this.executionStack.length} levels):`;
        for (let i = this.executionStack.length - 1; i >= 0; i--) {
          const ctx = this.executionStack[i];
          detailedMessage += `\n  [${i}] ${ctx.type} at ${ctx.sourceFilename}:${ctx.lineNumber}`;
        }
      }
      
      // Show what we're trying to interpret
      if (normalizedCode) {
        detailedMessage += `\nCode being interpreted: "${normalizedCode}"`;
      }
      
      throw new RexxError(detailedMessage, 'INTERPRET', sourceContext);
    }
  }


>>>>>>> cb485be8
  async evaluateCondition(condition) {
    return await expressionValueUtils.evaluateCondition(
      condition,
      this.resolveValue.bind(this),
      compareValues,
      isTruthy
    );
  }

  isLikelyFunctionName(name) {
    // Check if it's a built-in function or operation
    if (this.builtInFunctions[name.toUpperCase()]) {
      return true;
    }
    if (this.operations[name.toUpperCase()]) {
      return true;
    }
    
    // Delegate to imported function for pattern matching
    return isLikelyFunctionName(name);
  }

  async evaluateExpression(expr) {
    return await expressionValueUtils.evaluateExpression(
      expr,
      this.resolveValue.bind(this),
      this.variables.get.bind(this.variables),
      this.variables.has.bind(this.variables),
      this.interpolateString.bind(this),
      this.evaluateConcatenation.bind(this),
      this.executeFunctionCall.bind(this),
      this.isLikelyFunctionName.bind(this),
      (method) => !!(this.builtInFunctions[method] || this.operations[method]),
      (method) => this.builtInFunctions[method] || this.operations[method],
      callConvertParamsToArgs,
      isNumericString,
      (method) => !!this.operations[method]  // isOperationFn - check if it's in operations registry
    );
  }

  async resolveValue(value) {
    return await expressionValueUtils.resolveValue(
      value,
      this.variables.get.bind(this.variables),
      this.variables.has.bind(this.variables),
      this.evaluateExpression.bind(this),
      this.interpolateString.bind(this),
      this.executeFunctionCall.bind(this),
      this.isLikelyFunctionName.bind(this)
    );
  }
  
  async evaluateConcatenation(expression) {
    // Use the extracted evaluateConcatenation function, passing this.resolveValue as the resolver
    return await evaluateConcatenation(expression, (variableName) => this.resolveValue(variableName));
  }
  
  async interpolateString(template) {
    // Use the extracted interpolateString function, passing variableStack resolver to avoid circular calls
    return await interpolateString(template, async (variableName) => {
      // Use variableStack's resolveVariableValue which handles complex paths without circular calls
      return await variableStackUtils.resolveVariableValue(variableName, this.variables, this.evaluateExpression.bind(this));
    });
  }

  async evaluateRexxCallbackExpression(expr) {
    // Simple REXX expression evaluator for callback expressions
    // Supports concatenation (||), logical operators & (AND), | (OR), and comparison operators

    // Handle concatenation operator (||) - must check before logical OR
    if (expr.includes('||')) {
      const parts = expr.split('||');
      let result = '';
      for (const part of parts) {
        const partResult = await this.evaluateRexxExpressionPart(part.trim());
        result += String(partResult);
      }
      return result;
    }

    // Handle logical AND (&)
    if (expr.includes(' & ')) {
      const parts = expr.split(' & ');
      let result = true;
      for (const part of parts) {
        const partResult = await this.evaluateRexxCallbackExpression(part.trim());
        if (!isTruthy(partResult)) {
          result = false;
          break;
        }
      }
      return result;
    }
    
    // Handle logical OR (|)
    if (expr.includes(' | ')) {
      const parts = expr.split(' | ');
      let result = false;
      for (const part of parts) {
        const partResult = await this.evaluateRexxCallbackExpression(part.trim());
        if (isTruthy(partResult)) {
          result = true;
          break;
        }
      }
      return result;
    }
    
    // Handle comparison operators (with or without spaces)
    // Try operators in order of length to match longest first (e.g., >= before >)
    const comparisonRegexes = [
      { regex: /(.+?)\s*>=\s*(.+)/, op: '>=' },
      { regex: /(.+?)\s*<=\s*(.+)/, op: '<=' },
      { regex: /(.+?)\s*!=\s*(.+)/, op: '!=' },
      { regex: /(.+?)\s*==\s*(.+)/, op: '==' },
      { regex: /(.+?)\s*<>\s*(.+)/, op: '<>' },
      { regex: /(.+?)\s*¬=\s*(.+)/, op: '¬=' },
      { regex: /(.+?)\s*><\s*(.+)/, op: '><' },
      { regex: /(.+?)\s*>\s*(.+)/, op: '>' },
      { regex: /(.+?)\s*<\s*(.+)/, op: '<' },
      { regex: /(.+?)\s*=\s*(.+)/, op: '=' }
    ];

    for (const {regex, op} of comparisonRegexes) {
      const match = expr.match(regex);
      if (match) {
        const leftVal = await this.evaluateRexxExpressionPart(match[1].trim());
        const rightVal = await this.evaluateRexxExpressionPart(match[2].trim());

        switch (op) {
          case '>=':
            return compareValues(leftVal, rightVal) >= 0;
          case '<=':
            return compareValues(leftVal, rightVal) <= 0;
          case '>':
            return compareValues(leftVal, rightVal) > 0;
          case '<':
            return compareValues(leftVal, rightVal) < 0;
          case '=':
          case '==':
            return compareValues(leftVal, rightVal) === 0;
          case '!=':
          case '<>':
          case '¬=':
          case '><':
            return compareValues(leftVal, rightVal) !== 0;
        }
      }
    }
    
    // Simple expression - evaluate as single part
    return await this.evaluateRexxExpressionPart(expr);
  }

  async evaluateRexxExpressionPart(expr) {
    // Evaluate a single part of a REXX expression (function call, variable, literal, arithmetic)
    const trimmed = expr.trim();

    // Check if it contains arithmetic operators (*, /, %, +, -, **)
    const hasArithmetic = /[\+\-\*\/%]/.test(trimmed) && !trimmed.match(/^['"].*['"]$/);
    if (hasArithmetic) {
      // Try to evaluate as arithmetic expression using the full expression evaluator
      try {
        const {parseExpression} = require('./parser');
        const parsedExpr = parseExpression(trimmed);
        if (parsedExpr) {
          return await this.evaluateExpression(parsedExpr);
        }
      } catch (e) {
        // If parsing fails, continue with simple evaluation
      }
    }

    // Check if it's a function call with parentheses (handle nested parentheses)
    const funcNameMatch = trimmed.match(/^([a-zA-Z_]\w*)\s*\(/);
    if (funcNameMatch) {
      const funcName = funcNameMatch[1].toUpperCase();
      const startIdx = funcNameMatch[0].length - 1; // Index of opening (

      // Find matching closing parenthesis
      let parenCount = 0;
      let endIdx = -1;
      let inQuotes = false;
      let quoteChar = '';

      for (let i = startIdx; i < trimmed.length; i++) {
        const char = trimmed[i];

        if (!inQuotes && (char === '"' || char === "'")) {
          inQuotes = true;
          quoteChar = char;
        } else if (inQuotes && char === quoteChar) {
          inQuotes = false;
        } else if (!inQuotes && char === '(') {
          parenCount++;
        } else if (!inQuotes && char === ')') {
          parenCount--;
          if (parenCount === 0) {
            endIdx = i;
            break;
          }
        }
      }

      if (endIdx !== -1 && endIdx === trimmed.length - 1) {
        // Valid function call
        const argsStr = trimmed.substring(startIdx + 1, endIdx);

        // Parse arguments
        const args = [];
        if (argsStr.trim()) {
          // Simple argument parsing - split by comma but handle quoted strings and nested parens
          const argParts = this.parseSimpleArguments(argsStr);
          for (const argPart of argParts) {
            const argValue = await this.evaluateRexxExpressionPart(argPart.trim());
            args.push(argValue);
          }
        }

        // Execute built-in function or operation
        if (this.builtInFunctions[funcName]) {
          const func = this.builtInFunctions[funcName];
          return await func(...args);
        }
        if (this.operations[funcName]) {
          const operation = this.operations[funcName];
          return await operation(...args);
        }
      }
    }

    // Check if it's a quoted string
    if ((trimmed.startsWith('"') && trimmed.endsWith('"')) ||
        (trimmed.startsWith("'") && trimmed.endsWith("'"))) {
      return trimmed.substring(1, trimmed.length - 1);
    }

    // Check if it's a number
    if (!isNaN(parseFloat(trimmed)) && isFinite(trimmed)) {
      return parseFloat(trimmed);
    }

    // Check if it's a variable
    if (this.variables.has(trimmed)) {
      return this.variables.get(trimmed);
    }

    // Return as literal string
    return trimmed;
  }

  parseSimpleArguments(argsStr) {
    // Argument parser that handles comma-separated values with quoted strings and nested parentheses
    const args = [];
    let current = '';
    let inQuotes = false;
    let quoteChar = null;
    let parenDepth = 0;

    for (let i = 0; i < argsStr.length; i++) {
      const char = argsStr[i];

      if (!inQuotes && (char === '"' || char === "'")) {
        inQuotes = true;
        quoteChar = char;
        current += char;
      } else if (inQuotes && char === quoteChar) {
        inQuotes = false;
        quoteChar = null;
        current += char;
      } else if (!inQuotes && char === '(') {
        parenDepth++;
        current += char;
      } else if (!inQuotes && char === ')') {
        parenDepth--;
        current += char;
      } else if (!inQuotes && char === ',' && parenDepth === 0) {
        // Only split on comma if not inside parentheses
        args.push(current.trim());
        current = '';
      } else {
        current += char;
      }
    }

    if (current.trim()) {
      args.push(current.trim());
    }

    return args;
  }
  
  // UUID/ID Generation helper methods
  

  async handleError(error, currentIndex) {
    return await errorHandlingUtils.handleError(
      error,
      currentIndex,
      this.errorHandlers,
      this.currentCommands,
      this.variables,
      this, // Pass interpreter as context
      this.jumpToLabel.bind(this)
    );
  }

  getCommandText(command) {
    return errorHandlingUtils.getCommandText(command);
  }

  getCurrentFunctionName(command) {
    return errorHandlingUtils.getCurrentFunctionName(command);
  }

  async jumpToLabel(labelName) {
    return await errorHandlingUtils.jumpToLabel(
      labelName,
      this.labels,
      this.currentCommands,
      executeCommand.bind(null, this),
      executeCommands.bind(null, this)
    );
  }

  setNumericSetting(setting, value) {
    return traceFormattingUtils.setNumericSetting(setting, value, this.numericSettings);
  }

  // Execute PUSH statement - add to top of stack (LIFO)
  async executePush(command) {
    await variableStackUtils.executePush(command, this.stack, this.variables, this.evaluateExpression.bind(this));
  }

  // Execute PULL statement - remove from top of stack (LIFO)
  executePull(command) {
    variableStackUtils.executePull(command, this.stack, this.variables);
  }

  // Execute QUEUE statement - add to bottom of stack (FIFO)
  async executeQueue(command) {
    await variableStackUtils.executeQueue(command, this.stack, this.variables, this.evaluateExpression.bind(this));
  }



  // Execute RETURN statement
  async executeReturn(command) {
    let returnValue = '';
    
    if (command.value) {
      // Use resolveValue to handle all types of value resolution consistently
      returnValue = await this.resolveValue(command.value);
    }
    
    this.returnValue = returnValue;
    
    return {
      type: 'RETURN',
      value: returnValue,
      terminated: true
    };
  }

  // Execute TRACE statement
  executeTrace(command) {
    this.traceMode = traceFormattingUtils.executeTrace(command, this.traceOutput, this.addTraceOutput.bind(this));
  }

  // Add trace output based on current mode
  addTraceOutput(message, type = 'instruction', lineNumber = null, result = null) {
    traceFormattingUtils.addTraceOutput(message, type, lineNumber, result, this.traceMode, this.traceOutput);
  }

  // Get trace output as formatted strings
  getTraceOutput() {
    return traceFormattingUtils.getTraceOutput(this.traceOutput);
  }

  // Clear trace output
  clearTraceOutput() {
    return traceFormattingUtils.clearTraceOutput(this.traceOutput);
  }

  
  // Initialize DOM Element Manager if in browser environment
  initializeDOMManager() {
    // Only initialize once
    if (this.domManager) {
      return;
    }
    
    domManagerUtils.initializeDOMManager((manager) => {
      this.domManager = manager;
    });
  }
  
  // Execute RETRY_ON_STALE blocks with automatic retry on stale elements
  async executeRetryOnStale(command) {
    return await domManagerUtils.executeRetryOnStale(
      command,
      this.variables.get.bind(this.variables),
      this.variables.set.bind(this.variables),
      this.variables.has.bind(this.variables),
      executeCommands.bind(null, this)
    );
  }

  // Transitive dependency resolution
  
  async requireWithDependencies(libraryName, asClause = null) {
    const ctx = {
      libraryManagementUtils,
      loadingQueue: this.loadingQueue,
      checkLibraryPermissions: this.checkLibraryPermissions.bind(this),
      isLibraryLoaded: this.isLibraryLoaded.bind(this),
      detectAndRegisterAddressTargets: (libName, asClause) => this.detectAndRegisterAddressTargets(libName, asClause),
      extractDependencies: this.extractDependencies.bind(this),
      dependencyGraph: this.dependencyGraph,
      registerLibraryFunctions: (libName, asClause) => this.registerLibraryFunctions(libName, asClause),
      requireRegistryLibrary: this.requireRegistryLibrary.bind(this),
      isRemoteOrchestrated: this.isRemoteOrchestrated.bind(this),
      isBuiltinLibrary: this.isBuiltinLibrary.bind(this),
      requireViaCheckpoint: this.requireViaCheckpoint.bind(this),
      detectEnvironment: this.detectEnvironment.bind(this),
      requireWebStandalone: this.requireWebStandalone.bind(this),
      requireControlBus: this.requireControlBus.bind(this),
      requireNodeJS: this.requireNodeJS.bind(this),
      requireNodeJSModule: this.requireNodeJSModule.bind(this),
      loadAndExecuteLibrary: this.loadAndExecuteLibrary.bind(this),
      libraryUrlUtils,
      lookupPublisherRegistry: this.lookupPublisherRegistry.bind(this),
      lookupModuleInRegistry: this.lookupModuleInRegistry.bind(this),
      loadLibraryFromUrl: this.loadLibraryFromUrl.bind(this),
      isLocalOrNpmModule: this.isLocalOrNpmModule.bind(this),
      isRegistryStyleLibrary: this.isRegistryStyleLibrary.bind(this),
      requireRegistryStyleLibrary: this.requireRegistryStyleLibrary.bind(this),
      requireRemoteLibrary: this.requireRemoteLibrary.bind(this)
    };
    return await requireSystem.requireWithDependencies(libraryName, asClause, ctx);
  }

  async loadSingleLibrary(libraryName) {
    const ctx = {
      requireRegistryLibrary: this.requireRegistryLibrary.bind(this),
      isRemoteOrchestrated: this.isRemoteOrchestrated.bind(this),
      isBuiltinLibrary: this.isBuiltinLibrary.bind(this),
      requireViaCheckpoint: this.requireViaCheckpoint.bind(this),
      detectEnvironment: this.detectEnvironment.bind(this),
      requireWebStandalone: this.requireWebStandalone.bind(this),
      requireControlBus: this.requireControlBus.bind(this),
      requireNodeJS: this.requireNodeJS.bind(this),
      requireNodeJSModule: this.requireNodeJSModule.bind(this),
      loadAndExecuteLibrary: this.loadAndExecuteLibrary.bind(this),
      libraryUrlUtils,
      lookupPublisherRegistry: this.lookupPublisherRegistry.bind(this),
      lookupModuleInRegistry: this.lookupModuleInRegistry.bind(this),
      loadLibraryFromUrl: this.loadLibraryFromUrl.bind(this)
    };
    return await requireSystem.loadSingleLibrary(libraryName, ctx);
  }

  async requireNodeJS(libraryName) {
    const ctx = {
      requireNodeJSModule: this.requireNodeJSModule.bind(this),
      loadAndExecuteLibrary: this.loadAndExecuteLibrary.bind(this),
      libraryUrlUtils,
      lookupPublisherRegistry: this.lookupPublisherRegistry.bind(this),
      lookupModuleInRegistry: this.lookupModuleInRegistry.bind(this),
      loadLibraryFromUrl: this.loadLibraryFromUrl.bind(this),
      detectEnvironment: this.detectEnvironment.bind(this),
      isBuiltinLibrary: this.isBuiltinLibrary.bind(this),
      isLocalOrNpmModule: this.isLocalOrNpmModule.bind(this),
      isRegistryStyleLibrary: this.isRegistryStyleLibrary.bind(this),
      requireRegistryStyleLibrary: this.requireRegistryStyleLibrary.bind(this),
      requireRemoteLibrary: this.requireRemoteLibrary.bind(this)
    };
    return await requireSystem.requireNodeJS(libraryName, ctx);
  }

  /**
   * Load library from remote Git platforms (GitHub, GitLab, Azure DevOps, etc.)
   * @param {string} libraryName - Library name or URL
   * @returns {Promise<boolean>} True if library loaded successfully
   */
  async requireRemoteLibrary(libraryName) {
    const ctx = {
      loadAndExecuteLibrary: this.loadAndExecuteLibrary.bind(this)
    };
    return await requireSystem.requireRemoteLibrary(libraryName, ctx);
  }

  isLocalOrNpmModule(libraryName) {
    const ctx = {
      libraryUrlUtils
    };
    return requireSystem.isLocalOrNpmModule(libraryName, ctx);
  }

  /**
   * Check if library name follows registry style (namespace/module@version)
   * @param {string} libraryName - Library name to check
   * @returns {boolean} True if registry style
   */
  isRegistryStyleLibrary(libraryName) {
    return requireSystem.isRegistryStyleLibrary(libraryName);
  }

  /**
   * Resolve library through registry system
   * @param {string} libraryName - Registry-style library name (namespace/module@version)
   * @returns {Promise<boolean>} True if library loaded successfully
   */
  async requireRegistryStyleLibrary(libraryName) {
    const ctx = {
      lookupPublisherRegistry: this.lookupPublisherRegistry.bind(this),
      lookupModuleInRegistry: this.lookupModuleInRegistry.bind(this),
      loadLibraryFromUrl: this.loadLibraryFromUrl.bind(this),
      detectEnvironment: this.detectEnvironment.bind(this),
      loadAndExecuteLibrary: this.loadAndExecuteLibrary.bind(this),
      requireRemoteLibrary: this.requireRemoteLibrary.bind(this)
    };
    return await requireSystem.requireRegistryStyleLibrary(libraryName, ctx);
  }

  /**
   * Parse registry library name into components
   * @param {string} libraryName - Library name like "namespace/module@version"
   * @returns {Object} Parsed components {namespace, module, version}
   */
  parseRegistryLibraryName(libraryName) {
    return requireSystem.parseRegistryLibraryName(libraryName);
  }

  /**
   * Look up publisher registry URL
   * @param {string} namespace - Publisher namespace
   * @returns {Promise<string>} Registry URL for the publisher
   */
  async lookupPublisherRegistry(namespace) {
    const publisherRegistryUrl = 'https://rexxjs.org/.list-of-public-lib-publishers.txt';
    
    try {
      // Fetch publisher registry
      const response = await fetch(publisherRegistryUrl);
      if (!response.ok) {
        throw new Error(`Failed to fetch publisher registry: ${response.status}`);
      }
      
      const registryText = await response.text();
      const lines = registryText.split('\n').filter(line => line.trim() && !line.startsWith('#'));
      
      // Parse CSV: namespace,registry_url
      for (const line of lines) {
        const [lineNamespace, registryUrl] = line.split(',').map(s => s.trim());
        if (lineNamespace === namespace) {
          return registryUrl;
        }
      }
      
      throw new Error(`Namespace '${namespace}' not found in publisher registry`);
      
    } catch (error) {
      throw new Error(`Publisher registry lookup failed: ${error.message}`);
    }
  }

  /**
   * Look up module URL in publisher's registry
   * @param {string} registryUrl - Publisher's registry URL
   * @param {string} module - Module name
   * @param {string} version - Version tag
   * @returns {Promise<string>} Final download URL for the module
   */
  async lookupModuleInRegistry(registryUrl, module, version) {
    try {
      // Fetch module registry
      const response = await fetch(registryUrl);
      if (!response.ok) {
        throw new Error(`Failed to fetch module registry: ${response.status}`);
      }
      
      const registryText = await response.text();
      const lines = registryText.split('\n').filter(line => line.trim() && !line.startsWith('#'));
      
      // Parse CSV: module_name,type,url_template
      for (const line of lines) {
        const [moduleName, moduleType, urlTemplate] = line.split(',').map(s => s.trim());
        if (moduleName === module) {
          // Substitute {tag} in URL template
          const finalUrl = urlTemplate.replace('{tag}', version);
          return finalUrl;
        }
      }
      
      throw new Error(`Module '${module}' not found in registry`);
      
    } catch (error) {
      throw new Error(`Module registry lookup failed: ${error.message}`);
    }
  }

  async requireNodeJSModule(libraryName) {
    return await requireSystem.requireNodeJSModule(libraryName, this);
  }


  async requireGitHubLibrary(libraryName) {
    // Use the existing GitHub-based loading logic
    const libraryCode = await this.fetchLibraryCode(libraryName);
    
    // Store in cache
    this.libraryCache.set(libraryName, {
      code: libraryCode,
      loaded: true,
      timestamp: Date.now()
    });
    
    // Execute the code
    await this.executeLibraryCode(libraryCode, libraryName);
    
    // Register functions
    this.registerLibraryFunctions(libraryName);
    
    console.log(`✓ ${libraryName} loaded from local, GitHub or other`);
    return true;
  }

  async extractDependencies(libraryName) {
    return await requireSystem.extractDependencies(libraryName, this);
  }

  parseCommentMetadata(sourceCode) {
    // Parse @REXX_LIBRARY_METADATA comment blocks
    const metadataRegex = /@REXX_LIBRARY_METADATA[\s\S]*?(?=\*\/|\*\s*@|\*\s*Copyright|\*\s*$)/;
    const match = sourceCode.match(metadataRegex);
    
    if (!match) return null;
    
    const metadataBlock = match[0];
    const metadata = {};
    
    // Parse individual metadata fields
    const fields = {
      name: /@name:\s*(.+)$/m,
      version: /@version:\s*(.+)$/m,
      description: /@description:\s*(.+)$/m,
      type: /@type:\s*(.+)$/m,
      detection_function: /@detection_function:\s*(.+)$/m,
      functions: /@functions:\s*(.+)$/m,
      dependencies: /@dependencies:\s*(.+)$/m
    };
    
    for (const [key, regex] of Object.entries(fields)) {
      const fieldMatch = metadataBlock.match(regex);
      if (fieldMatch) {
        let value = fieldMatch[1].trim();
        
        // Parse arrays (comma-separated values)
        if (key === 'functions' || key === 'dependencies') {
          value = value === '[]' ? [] : value.split(',').map(s => s.trim()).filter(s => s);
        }
        
        metadata[key] = value;
      }
    }
    
    return Object.keys(metadata).length > 0 ? metadata : null;
  }

  // REQUIRE system helper methods
  
  isLibraryLoaded(libraryName) {
    // Check the modern registry first
    if (typeof window !== 'undefined' && window.REXX_FUNCTION_LIBS) {
      const found = window.REXX_FUNCTION_LIBS.find(lib => 
        lib.path === libraryName || 
        lib.name === libraryName ||
        lib.path.endsWith('/' + libraryName) ||
        libraryName.endsWith('/' + lib.name)
      );
      if (found) {
        return true;
      }
    }
    
    const detectionFunction = this.getLibraryDetectionFunction(libraryName);
    
    // Check cache first in Node.js environment (but don't return false if not cached)
    if (typeof process !== 'undefined' && process.versions && process.versions.node) {
      const cached = this.libraryCache.get(libraryName);
      if (cached && cached.loaded) {
        return true;
      }
      // Continue to function-based detection if not in cache
    }
    
    let globalScope;
    if (typeof window !== 'undefined') {
      globalScope = window;
    } else if (typeof global !== 'undefined') {
      globalScope = global;
    } else {
      return false;
    }
    
    // Check for built-in R libraries first (namespaced or global)
    // Extract basename for pattern matching: "../src/r-graphics-functions.js" -> "r-graphics-functions"
    const basename = libraryName.split('/').pop().replace(/\.(js|rexx)$/, '');
    if (basename.startsWith('r-') && basename.endsWith('-functions')) {
      const namespaceName = this.getLibraryNamespace(basename);
      
      // Check if detection function is in namespace object
      if (typeof globalScope[namespaceName] === 'object' && 
          typeof globalScope[namespaceName][detectionFunction] === 'function') {
        return true;
      }
      
      // Also check if detection function is directly on global scope (fallback)
      if (typeof globalScope[detectionFunction] === 'function') {
        return true;
      }
      
      return false;
    }
    
    // Check for external libraries (detection function on global scope)
    if (typeof globalScope[detectionFunction] === 'function') {
      try {
        // Try calling the detection function to verify it works
        const result = globalScope[detectionFunction]();
        
        // Handle new metadata format (object with type/loaded info)
        if (typeof result === 'object' && result !== null) {
          return result.loaded === true || result.type !== undefined;
        }
      } catch (error) {
        // Detection function exists but failed to execute
        return false;
      }
    }
    
    
    // If no detection function found, library is not loaded
    return false;
  }

  getLibraryNamespace(libraryName) {
    // Generate namespace from library name
    // Extract base name: "./tests/mock-address.js" -> "mock-address"
    const basename = libraryName.split('/').pop().replace(/\.(js|rexx)$/, '');
    // Convert to valid identifier: "mock-address" -> "mock_address"
    const namespace = basename.replace(/[^a-zA-Z0-9_]/g, '_');
    return namespace;
  }

  getLibraryDetectionFunction(libraryName) {
    return requireSystem.getLibraryDetectionFunction(libraryName);
  }

  extractMetadataFunctionName(libraryCode) {
    return requireSystem.extractMetadataFunctionName(libraryCode);
  }

  detectAndRegisterAddressTargets(libraryName, asClause = null) {
    // Look for ADDRESS target registration in loaded library
    let globalScope;
    if (typeof window !== 'undefined') {
      globalScope = window;
    } else if (typeof global !== 'undefined') {
      globalScope = global;
    } else {
      return; // No global scope available
    }
    
    // PRIORITY 1: Check library metadata for declared ADDRESS targets
    const detectionFunction = this.getLibraryDetectionFunction(libraryName);
    if (globalScope[detectionFunction] && typeof globalScope[detectionFunction] === 'function') {
      try {
        const metadata = globalScope[detectionFunction]();
        if (metadata && typeof metadata === 'object' && 
            (metadata.type === 'address-target' || metadata.type === 'hybrid') &&
            metadata.provides && metadata.provides.addressTarget) {
          
          const originalTargetName = metadata.provides.addressTarget;
          // Apply AS clause transformation for ADDRESS target
          const targetName = this.applyAsClauseToAddressTarget(originalTargetName, asClause, metadata);
          const handlerFunctionName = `ADDRESS_${originalTargetName.toUpperCase()}_HANDLER`;
          const methodsObjectName = `ADDRESS_${originalTargetName.toUpperCase()}_METHODS`;
          
          const handlerFunction = globalScope[handlerFunctionName];
          const methodsObject = globalScope[methodsObjectName] || {};
          
          if (typeof handlerFunction === 'function') {
            this.addressTargets.set(targetName, {
              handler: handlerFunction,
              methods: Object.keys(methodsObject),
              metadata: {
                libraryName: libraryName,
                libraryMetadata: metadata,
                exportName: handlerFunctionName
              }
            });
            
            return; // Successfully registered via metadata, no need for pattern detection
          }
        }
      } catch (error) {
        console.warn(`Failed to read metadata from ${libraryName}:`, error.message);
        // Continue to pattern-based detection
      }
    }
    
    // PRIORITY 2: Fallback to pattern-based detection for backward compatibility
    for (const exportName in globalScope) {
      if (exportName.startsWith('ADDRESS_') && exportName.endsWith('_HANDLER')) {
        // Extract target name: ADDRESS_CALCULATOR_HANDLER -> calculator
        const targetName = exportName.slice(8, -8).toLowerCase();
        const handlerFunction = globalScope[exportName];
        const methodsObjectName = `ADDRESS_${exportName.slice(8, -8)}_METHODS`;
        const methodsObject = globalScope[methodsObjectName] || {};
        
        if (typeof handlerFunction === 'function') {
          this.addressTargets.set(targetName, {
            handler: handlerFunction,
            methods: Object.keys(methodsObject),
            metadata: {
              libraryName: libraryName,
              exportName: exportName
            }
          });
          
        }
      }
    }
  }

  detectEnvironment() {
    return utils.detectEnvironment();
  }

  // SCRO: Remote REQUIRE functionality using CHECKPOINT communication
  isRemoteOrchestrated() {
    // Check if we're in a remote orchestrated context
    // This is indicated by specific environment variables or context flags
    return (
      // Check for SCRO_REMOTE environment variable
      (typeof process !== 'undefined' && process.env && process.env.SCRO_REMOTE === 'true') ||
      // Check for remote orchestration context variable
      this.variables.has('SCRO_REMOTE') ||
      // Check for CHECKPOINT callback indicating remote orchestration
      (this.streamingProgressCallback && this.variables.has('SCRO_ORCHESTRATION_ID'))
    );
  }

  isBuiltinLibrary(libraryName) {
    // Built-in libraries that should never be requested remotely
    const builtinLibraries = [
      'string-functions', 'math-functions', 'json-functions', 'array-functions',
      'date-time-functions', 'url-functions', 'random-functions', 'regex-functions',
      'validation-functions', 'file-functions', 'statistics-functions', 'logic-functions',
      'cryptography-functions', 'dom-functions', 'data-functions', 'probability-functions'
    ];
    
    // Check for built-in libraries
    if (builtinLibraries.includes(libraryName)) {
      return true;
    }
    
    // Check for local file paths (relative paths)
    if (libraryName.startsWith('./') || libraryName.startsWith('../')) {
      return true;
    }
    
    return false;
  }

  async requireViaCheckpoint(libraryName) {
    // Send REQUIRE request via CHECKPOINT communication channel
    const requireId = `require_${Date.now()}_${Math.random().toString(36).substr(2, 9)}`;
    
    // Send CHECKPOINT request for library
    const requestData = {
      type: 'require_request',
      libraryName: libraryName,
      requireId: requireId,
      timestamp: Date.now()
    };
    
    // Use CHECKPOINT to request the library from orchestrator
    const checkpointResult = this.sendCheckpointMessage('require_request', requestData);
    
    // Wait for library response via CHECKPOINT
    const libraryResponse = await this.waitForCheckpointResponse(requireId, 30000); // 30 second timeout
    
    if (!libraryResponse || !libraryResponse.success) {
      throw new Error(`Remote REQUIRE failed for ${libraryName}: ${libraryResponse?.error || 'timeout'}`);
    }
    
    // Execute the library code received from orchestrator
    await this.executeRemoteLibraryCode(libraryName, libraryResponse.libraryCode);
    
    return true;
  }

  sendCheckpointMessage(type, data) {
    // Send message via existing CHECKPOINT mechanism
    const messageData = {
      type: 'rexx-require',
      subtype: type,
      timestamp: Date.now(),
      data: data,
      line: this.currentLineNumber || 0
    };
    
    // Use existing CHECKPOINT communication channels
    if (this.streamingProgressCallback) {
      this.streamingProgressCallback(messageData);
    } else if (typeof window !== 'undefined' && window.parent && window.parent !== window) {
      window.parent.postMessage(messageData, '*');
    }
    
    return messageData;
  }

  async waitForCheckpointResponse(requireId, timeoutMs = 30000) {
    return new Promise((resolve, reject) => {
      const timeout = setTimeout(() => {
        cleanup();
        resolve({ success: false, error: 'timeout' });
      }, timeoutMs);
      
      const messageHandler = (event) => {
        if (event.data && 
            event.data.type === 'rexx-require-response' && 
            event.data.requireId === requireId) {
          cleanup();
          resolve(event.data);
        }
      };
      
      const cleanup = () => {
        clearTimeout(timeout);
        if (typeof window !== 'undefined') {
          window.removeEventListener('message', messageHandler);
        }
      };
      
      // Check if we have any communication channels available
      const hasWindowChannel = typeof window !== 'undefined' && window.parent && window.parent !== window;
      const hasStreamingChannel = this.streamingProgressCallback != null;
      
      if (!hasWindowChannel && !hasStreamingChannel) {
        cleanup();
        resolve({ success: false, error: 'no_communication_channel' });
        return;
      }
      
      // Listen for response via window messaging
      if (hasWindowChannel) {
        window.addEventListener('message', messageHandler);
      }
      
      // For streaming callback, we need a different mechanism
      // For now, just rely on timeout since full orchestration setup isn't implemented
    });
  }

  async executeRemoteLibraryCode(libraryName, libraryCode) {
    // Execute the library code received from the orchestrator
    const env = this.detectEnvironment();
    
    try {
      if (env === 'nodejs') {
        // Use VM for safe execution in Node.js
        const vm = require('vm');
        const context = {
          module: { exports: {} },
          exports: {},
          require: require,
          console: console,
          Buffer: Buffer,
          process: process,
          global: global,
          __dirname: __dirname,
          __filename: __filename
        };
        
        vm.createContext(context);
        vm.runInContext(libraryCode, context);
        
        // Register any exported functions
        this.registerRemoteLibraryExports(libraryName, context.module.exports);
        
      } else {
        // Browser environment - use eval with isolated scope
        const context = {
          window: typeof window !== 'undefined' ? window : {},
          document: typeof document !== 'undefined' ? document : {},
          console: console
        };
        
        // Create isolated execution context
        const wrappedCode = `
          (function(window, document, console) {
            ${libraryCode}
          })(context.window, context.document, context.console);
        `;
        
        eval(wrappedCode);
        
        // Register any global exports that were created
        this.registerRemoteLibraryExports(libraryName, context.window);
      }
      
      // Cache as loaded
      this.libraryCache.set(libraryName, { loaded: true, code: libraryCode });
      
    } catch (error) {
      throw new Error(`Failed to execute remote library ${libraryName}: ${error.message}`);
    }
  }

  registerRemoteLibraryExports(libraryName, exports) {
    // Register functions and ADDRESS handlers from remotely loaded library
    if (exports && typeof exports === 'object') {
      // Initialize functions registry if not already done
      if (!this.functions) {
        this.functions = {};
      }
      
      // Register regular functions
      for (const [name, func] of Object.entries(exports)) {
        if (typeof func === 'function' && !name.startsWith('_')) {
          this.functions[name] = func;
          // Also add to built-in functions for global access
          if (this.builtInFunctions && typeof this.builtInFunctions === 'object') {
            this.builtInFunctions[name] = func;
          }
        }
      }
      
      // Detect and register ADDRESS targets
      this.detectAndRegisterAddressTargets(libraryName);
    }
  }

  async loadAndExecuteLibrary(libraryName) {
    // Check cache first
    const cached = this.libraryCache.get(libraryName);
    if (cached && cached.loaded) {
      console.log(`✓ Using cached ${libraryName}`);
      return true;
    }
    
    // Dynamic import for Node.js environment
    try {
      const vm = require('vm');
      const https = require('https');
      
      let libraryCode;
      
      // Use cached code if available but not yet loaded
      if (cached && cached.code) {
        libraryCode = cached.code;
        console.log(`✓ Using cached code for ${libraryName}`);
      } else {
        // Handle local files first (relative paths starting with ./ or ../)
        if (libraryName.startsWith('./') || libraryName.startsWith('../')) {
          try {
            const path = require('path');
            const fs = require('fs');
            
            // Resolve the file path
            const filePath = path.resolve(libraryName);
            //console.log(`Loading local file: ${filePath}`);
            
            // Read the file content
            libraryCode = fs.readFileSync(filePath, 'utf8');
          } catch (error) {
            throw new Error(`Failed to load local file ${libraryName}: ${error.message}`);
          }
        }
        // Handle built-in libraries
        else if (this.isBuiltinLibrary(libraryName)) {
          libraryCode = await this.loadBuiltinLibrary(libraryName);
        } 
        // Handle remote libraries
        else {
          libraryCode = await this.fetchLibraryCode(libraryName);
        }
        
        // Cache the code
        this.libraryCache.set(libraryName, {
          loaded: false,
          code: libraryCode,
          timestamp: Date.now()
        });
      }
      
      // Execute in a controlled context with proper global access
      const contextGlobals = {
        global: global,
        require: require,
        console: console,
        Buffer: Buffer,
        process: process,
        // Provide window as undefined for Node.js
        window: undefined
      };
      
      // Merge context with current global
      const context = Object.assign({}, global, contextGlobals);
      vm.createContext(context);
      vm.runInContext(libraryCode, context);
      
      // Copy any new globals back to the main global and window (if available)
      Object.keys(context).forEach(key => {
        if (key !== 'global' && key !== 'require' && key !== 'console' && 
            key !== 'Buffer' && key !== 'process' && key !== 'window' &&
            typeof context[key] === 'function') {
          
          // Always update global with the function from context
          global[key] = context[key];
          
          // Also set on window if it exists (Jest environment)
          if (typeof window !== 'undefined') {
            window[key] = context[key];
          }
        }
      });
      
      if (!this.isLibraryLoaded(libraryName)) {
        throw new Error(`Library ${libraryName} loaded but detection function not found`);
      }
      
      // Mark as loaded in cache
      const cacheEntry = this.libraryCache.get(libraryName) || {};
      cacheEntry.loaded = true;
      cacheEntry.timestamp = Date.now();
      this.libraryCache.set(libraryName, cacheEntry);
      
      // Register loaded functions as built-ins
      this.registerLibraryFunctions(libraryName);
      
      console.log(`✓ Loaded ${libraryName} from local, GitHub, or other`);
      return true;
      
    } catch (error) {
      throw new Error(`Failed to load ${libraryName} in Node.js: ${error.message}`);
    }
  }

  async requireRegistryLibrary(namespacedLibrary) {
    return await requireSystem.requireRegistryLibrary(namespacedLibrary, this);
  }

  async loadLibraryFromUrl(url, libraryName) {
    try {
      const response = await fetch(url);
      if (!response.ok) {
        throw new Error(`Failed to fetch library from ${url}: ${response.status} ${response.statusText}`);
      }

      const libraryCode = await response.text();

      // Execute the library code in global scope
      if (url.endsWith('.bundle.js')) {
        // Webpack bundle - use Function constructor
        const globalScope = typeof global !== 'undefined' ? global : window;
        const executeInGlobalScope = new Function('global', 'window', libraryCode);
        executeInGlobalScope(globalScope, globalScope);
      } else {
        // Unbundled module - temporarily make require global, then eval
        const globalScope = typeof global !== 'undefined' ? global : window;

        // Create a require that can load from real filesystem (outside pkg snapshot)
        // Set it globally and keep it - don't restore it
        if (typeof require !== 'undefined' && !globalScope.require) {
          // Use Module.createRequire with a path that can find node_modules
          // Try parent directory first, then cwd
          const Module = require('module');
          const path = require('path');
          const fs = require('fs');

          let requirePath = process.cwd();
          // Check if node_modules exists in parent directory
          const parentNodeModules = path.join(requirePath, '..', 'node_modules');
          if (fs.existsSync(parentNodeModules)) {
            requirePath = path.join(requirePath, '..');
          }

          const realFsRequire = Module.createRequire(path.join(requirePath, 'package.json'));

          // Set global.require so functions can access it
          globalScope.require = realFsRequire;

          // Use Function constructor with require parameter to give eval'd code access
          const func = new Function('require', 'module', 'exports', `
            ${libraryCode}
          `);

          // Call with our real filesystem require
          const mockModule = { exports: {} };
          func(realFsRequire, mockModule, mockModule.exports);

          // Make exports globally available
          if (mockModule.exports && typeof mockModule.exports === 'object') {
            for (const [key, value] of Object.entries(mockModule.exports)) {
              if (key && key !== 'undefined' && value !== undefined) {
                globalScope[key] = value;
              }
            }
          }
        } else {
          // If already set or no require available, just eval
          eval(libraryCode);
        }
      }

      // Detect and register ADDRESS handlers
      this.detectAndRegisterAddressTargets(libraryName);

      // Register the library functions
      this.registerLibraryFunctions(libraryName);

      // Register the detection function for dependency extraction
      // Extract metadata function name from the loaded code
      const metadataFunctionName = this.extractMetadataFunctionName(libraryCode);
      if (metadataFunctionName) {
        registerLibraryDetectionFunction(libraryName, metadataFunctionName);
        console.log(`✓ Registered detection function ${metadataFunctionName} for ${libraryName}`);
      }

      console.log(`✓ Loaded registry library: ${libraryName}`);
      return true;

    } catch (error) {
      throw new Error(`Failed to load registry library ${libraryName}: ${error.message}`);
    }
  }

  async requireWebStandalone(libraryName) {
    // Check if it's a registry-style library (namespace/module@version)
    if (this.isRegistryStyleLibrary(libraryName)) {
      return await this.requireRegistryStyleLibrary(libraryName);
    }
    
    const scriptUrl = this.resolveWebLibraryUrl(libraryName);
    
    return new Promise((resolve, reject) => {
      const script = document.createElement('script');
      script.src = scriptUrl;
      
      script.onload = () => {
        // Give the library a moment to register itself globally
        setTimeout(() => {
          if (this.isLibraryLoaded(libraryName)) {
            // Register loaded functions as built-ins
            this.registerLibraryFunctions(libraryName);
            console.log(`✓ Loaded ${libraryName} from ${scriptUrl}`);
            resolve(true);
          } else {
            reject(new Error(`Library loaded but detection function not found`));
          }
        }, 10); // Small delay to allow library registration
      };
      
      script.onerror = () => {
        reject(new Error(`Failed to load library from ${scriptUrl}`));
      };
      
      document.head.appendChild(script);
    });
  }

  async requireControlBus(libraryName) {
    const requestId = this.generateRequestId();
    
    // Worker requests library from director
    const request = {
      type: 'library-request',
      library: libraryName,
      timestamp: Date.now(),
      requestId: requestId
    };
    
    // Send request to director
    window.parent.postMessage(request, '*');
    
    // Wait for director response
    const response = await this.waitForLibraryResponse(requestId);
    
    if (response.approved) {
      if (response.libraryCode) {
        // Director provided the library code directly
        await this.executeLibraryCode(response.libraryCode, libraryName);
      } else if (response.libraryUrl) {
        // Director provided URL to load from
        await this.loadLibraryFromUrl(response.libraryUrl, libraryName);
      }
      
      // Register loaded functions as built-ins
      this.registerLibraryFunctions(libraryName);
      
      console.log(`✓ Loaded ${libraryName} via control bus`);
      return true;
      
    } else {
      throw new Error(`Library request denied: ${response.reason || 'Permission denied'}`);
    }
  }

  resolveGitHubRawUrl(libraryName) {
    return libraryUrlUtils.resolveGitHubRawUrl(libraryName, this.isBuiltinLibrary.bind(this));
  }

  shouldUseGitHubRelease(libraryName, tag) {
    return libraryUrlUtils.shouldUseGitHubRelease(libraryName, tag);
  }

  async resolveGitHubReleaseUrl(libraryName, libraryRepo, tag) {
    // GitHub releases URL format
    const libName = libraryName.split('/').pop().split('@')[0]; // Extract library name without version
    
    // Try different common release asset naming patterns in order of preference
    const assetPatterns = [
      `${libName}.js`,           // simple-lib.js (preferred)
      `${libName}.min.js`,       // simple-lib.min.js
      `${libName}-${tag}.js`,    // simple-lib-v1.2.3.js
      `dist/${libName}.js`,      // dist/simple-lib.js (if GitHub auto-extracts)
      `lib/${libName}.js`,       // lib/simple-lib.js
      `bundle.js`,               // Generic bundle
      `index.js`,                // Generic entry point
      `${libName}-bundle.js`     // Bundled version
    ];
    
    // Try to find which asset exists
    for (const assetName of assetPatterns) {
      const url = `https://github.com/${libraryRepo}/releases/download/${tag}/${assetName}`;
      
      // For now, return first pattern (in production, we'd check if URL exists)
      // TODO: Add HEAD request to check if asset exists before trying to download
      return url;
    }
    
    // Fallback: try the raw file approach instead of releases
    console.warn(`No suitable release asset found for ${libraryName}@${tag}, falling back to raw file`);
    return `https://raw.githubusercontent.com/${libraryRepo}/${tag}/dist/${libName}.js`;
  }

  getLibraryType(libraryName) {
    return libraryUrlUtils.getLibraryType(libraryName, this.isBuiltinLibrary.bind(this));
  }

  getLibraryRepository(libraryName) {
    return libraryUrlUtils.getLibraryRepository(libraryName, this.isBuiltinLibrary.bind(this));
  }

  getLibraryTag(libraryName) {
    return libraryUrlUtils.getLibraryTag(libraryName, this.isBuiltinLibrary.bind(this));
  }

  getLibraryPath(libraryName) {
    return libraryUrlUtils.getLibraryPath(libraryName, this.isBuiltinLibrary.bind(this));
  }

  resolveWebLibraryUrl(libraryName) {
    return libraryUrlUtils.resolveWebLibraryUrl(libraryName);
  }

  async fetchLibraryCode(libraryName) {
    // Try multiple sources in order of preference
    const sources = this.getLibrarySources(libraryName);
    
    for (const source of sources) {
      try {
        console.log(`Trying ${source.type}: ${source.url}`);
        return await this.fetchFromUrl(source.url);
      } catch (error) {
        console.warn(`${source.type} failed for ${libraryName}: ${error.message}`);
        // Continue to next source
      }
    }
    
    throw new Error(`All sources failed for ${libraryName}`);
  }

  getLibrarySources(libraryName) {
    return libraryUrlUtils.getLibrarySources(libraryName, this.isBuiltinLibrary.bind(this));
  }

  shouldTryCDN(libraryName) {
    return libraryUrlUtils.shouldTryCDN(libraryName, this.isBuiltinLibrary.bind(this));
  }

  getCDNSources(libraryName, libName, tag) {
    return libraryUrlUtils.getCDNSources(libraryName, libName, tag, this.isBuiltinLibrary.bind(this));
  }

  getGitHubReleaseSources(libraryName, libName, tag) {
    return libraryUrlUtils.getGitHubReleaseSources(libraryName, libName, tag, this.isBuiltinLibrary.bind(this));
  }

  async fetchFromReleaseWithFallbacks(libraryName) {
    const libraryRepo = this.getLibraryRepository(libraryName);
    const tag = this.getLibraryTag(libraryName);
    const libName = libraryName.split('/').pop().split('@')[0];
    
    // Strategy 1: Try common individual file patterns
    const filePatterns = [
      `${libName}.js`,
      `${libName}.min.js`, 
      `${libName}-${tag}.js`,
      `bundle.js`,
      `index.js`
    ];
    
    for (const filename of filePatterns) {
      try {
        const url = `https://github.com/${libraryRepo}/releases/download/${tag}/${filename}`;
        console.log(`Trying release asset: ${filename}`);
        return await this.fetchFromUrl(url);
      } catch (error) {
        // Continue to next pattern
      }
    }
    
    // Strategy 2: Try common zip patterns and extract
    const zipPatterns = [
      'dist.zip',
      `${libName}.zip`,
      `${libName}-${tag}.zip`,
      'release.zip'
    ];
    
    for (const zipName of zipPatterns) {
      try {
        const zipUrl = `https://github.com/${libraryRepo}/releases/download/${tag}/${zipName}`;
        console.log(`Trying ZIP release asset: ${zipName}`);
        return await this.fetchFromZipRelease(zipUrl, libName);
      } catch (error) {
        // Continue to next pattern
      }
    }
    
    // Strategy 3: Fallback to raw file at the release tag
    console.log(`All release strategies failed, falling back to raw file at tag ${tag}`);
    const fallbackUrl = `https://raw.githubusercontent.com/${libraryRepo}/${tag}/dist/${libName}.js`;
    return await this.fetchFromUrl(fallbackUrl);
  }

  async fetchFromZipRelease(zipUrl, libName) {
    // This would require a ZIP extraction library in Node.js
    // For now, throw an error indicating ZIP support needed
    throw new Error(`ZIP release extraction not yet implemented for ${zipUrl}`);
    
    // TODO: Implement ZIP extraction
    // const zip = await this.fetchFromUrl(zipUrl);
    // const jsContent = extractJavaScriptFromZip(zip, libName);
    // return jsContent;
  }

  async fetchFromUrl(url) {
    if (typeof window !== 'undefined') {
      // Browser environment
      const response = await fetch(url);
      if (!response.ok) {
        throw new Error(`HTTP ${response.status}: ${response.statusText}`);
      }
      return await response.text();
    } else {
      // Node.js environment
      const https = require('https');
      return new Promise((resolve, reject) => {
        https.get(url, (res) => {
          let data = '';
          res.on('data', (chunk) => data += chunk);
          res.on('end', () => {
            if (res.statusCode === 200) {
              resolve(data);
            } else {
              reject(new Error(`HTTP ${res.statusCode}: ${res.statusMessage}`));
            }
          });
        }).on('error', reject);
      });
    }
  }

  async waitForLibraryResponse(requestId) {
    return new Promise((resolve, reject) => {
      const timeout = setTimeout(() => {
        cleanup();
        reject(new Error('Library request timeout (30s)'));
      }, 30000);
      
      const handler = (event) => {
        if (event.data.type === 'library-response' && 
            event.data.requestId === requestId) {
          cleanup();
          resolve(event.data);
        }
      };
      
      const cleanup = () => {
        clearTimeout(timeout);
        window.removeEventListener('message', handler);
      };
      
      window.addEventListener('message', handler);
    });
  }

  async executeLibraryCode(libraryCode, libraryName) {
    try {
      // Execute in current context
      const func = new Function(libraryCode);
      func();
      
      // Verify loading succeeded - use new @rexxjs-meta pattern
      const extractedFunctionName = this.extractMetadataFunctionName(libraryCode);
      const detectionFunction = extractedFunctionName || this.getLibraryDetectionFunction(libraryName);
      
      const globalScope = typeof window !== 'undefined' ? window : global;
      if (!globalScope[detectionFunction] || typeof globalScope[detectionFunction] !== 'function') {
        console.log(`Looking for detection function: ${detectionFunction}`);
        console.log(`Available global functions:`, Object.keys(globalScope).filter(k => k.includes('META') || k.includes('MAIN')));
        throw new Error(`Library executed but detection function not found: ${detectionFunction}`);
      }
      
      // Register library functions with the interpreter
      this.registerLibraryFunctions(libraryName);
    } catch (error) {
      throw new Error(`Failed to execute library code: ${error.message}`);
    }
  }

  generateRequestId() {
    return utils.generateRequestId();
  }

  registerLibraryFunctions(libraryName, asClause = null) {

    // FIRST: Retrieve and store metadata if available
    // This must happen before getLibraryFunctionList so metadata is available for function discovery
    if (this.libraryMetadataProviders && this.libraryMetadataProviders.has(libraryName)) {
      const metadataFunctionName = this.libraryMetadataProviders.get(libraryName);

      try {
        // Call the metadata provider function to get full metadata
        const metadataFunc = this.getGlobalFunction(metadataFunctionName, libraryName);
        if (metadataFunc) {
          const metadata = metadataFunc();

          // Store metadata for later use by require system and function/operation discovery
          this.libraryMetadata = this.libraryMetadata || new Map();
          this.libraryMetadata.set(libraryName, metadata);
        }
      } catch (error) {
        throw new Error(`Metadata provider function ${metadataFunctionName} failed: ${error.message}`);
      }
    }

    // Get list of functions that should be registered for this library
    // This now has access to metadata stored above
    const libraryFunctions = this.getLibraryFunctionList(libraryName);

    for (const functionName of libraryFunctions) {
      // Get the function from global scope (with library context)
      const func = this.getGlobalFunction(functionName, libraryName);
      if (func) {
        // Apply AS clause transformation if provided
        const registeredName = this.applyAsClauseToFunction(functionName, asClause);

        // Register as external function (from REQUIRE'd library) with potentially modified name
        this.externalFunctions[registeredName] = (...args) => {
          return func(...args);
        };
      }
    }

    // Register operations from this library (if any)
    const libraryOperations = this.getLibraryOperationList(libraryName);

    for (const operationName of libraryOperations) {
      // Get the operation from global scope (with library context)
      const op = this.getGlobalFunction(operationName, libraryName);
      if (op) {
        // Apply AS clause transformation if provided
        const registeredName = this.applyAsClauseToFunction(operationName, asClause);

        // Register as operation (receives params object directly)
        this.operations[registeredName] = (params) => {
          return op(params);
        };
      }
    }
  }

  applyAsClauseToFunction(functionName, asClause) {
    if (!asClause) {
      return functionName; // No transformation
    }

    // Check if AS clause contains regex pattern with capture group
    if (asClause.includes('(.*)')  ) {
      // Extract prefix from pattern: "math_(.*)" -> "math_"
      const prefix = asClause.replace('(.*)', '');
      return prefix + functionName;
    }

    // Simple prefix (no regex)
    if (!asClause.endsWith('_')) {
      asClause += '_'; // Auto-add underscore for readability
    }
    return asClause + functionName;
  }

  applyAsClauseToAddressTarget(originalTargetName, asClause, metadata) {
    if (!asClause) {
      return originalTargetName; // No transformation
    }

    // Validate: ADDRESS targets cannot use regex patterns
    if (asClause.includes('(.*)')) {
      throw new Error(`Cannot use regex patterns in AS clause for ADDRESS modules (${metadata.type})`);
    }

    // For ADDRESS targets, AS clause is the exact new name
    return asClause;
  }

  getLibraryFunctionList(libraryName) {
    // Check library metadata first (from metadata provider function)
    const metadata = this.libraryMetadata && this.libraryMetadata.get(libraryName);
    if (metadata && metadata.functions) {
      // Handle both array format and object format
      if (Array.isArray(metadata.functions)) {
        return metadata.functions;
      } else if (typeof metadata.functions === 'object') {
        return Object.keys(metadata.functions);
      }
    }

    // Check the modern registry
    if (typeof window !== 'undefined' && window.REXX_FUNCTION_LIBS) {
      const found = window.REXX_FUNCTION_LIBS.find(lib =>
        lib.path === libraryName ||
        lib.name === libraryName ||
        lib.path.endsWith('/' + libraryName) ||
        libraryName.endsWith('/' + lib.name)
      );
      if (found && found.functions) {
        return Object.keys(found.functions);
      }
    }

    // Check if this is a built-in library first
    if (this.isBuiltinLibrary(libraryName)) {
      return this.discoverBuiltinLibraryFunctions(libraryName);
    }

    // Auto-discover functions for third-party libraries
    return this.discoverLibraryFunctions(libraryName);
  }

  getLibraryOperationList(libraryName) {
    // Get operations from library metadata
    // Operations are discovered via the metadata provider function
    const metadata = this.libraryMetadata && this.libraryMetadata.get(libraryName);
    if (metadata && metadata.operations) {
      return Object.keys(metadata.operations);
    }
    return [];
  }

  isBuiltinLibrary(libraryName) {
    return utils.isBuiltinLibrary(libraryName);
  }

  discoverBuiltinLibraryFunctions(libraryName) {
    // For built-in libraries, we don't need to pre-enumerate functions
    // They will be discovered when the library is loaded
    // Return empty array - functions will be available after REQUIRE loads the library
    return [];
  }

  async loadBuiltinLibrary(libraryName) {
    // Load built-in library from local src/ directory
    try {
      const fs = require('fs');
      const path = require('path');
      
      // Construct path to built-in library file
      const libraryPath = path.join(__dirname, `${libraryName}.js`);
      
      if (!fs.existsSync(libraryPath)) {
        throw new Error(`Built-in library file not found: ${libraryPath}`);
      }
      
      const libraryCode = fs.readFileSync(libraryPath, 'utf8');
      console.log(`✓ Loaded built-in library ${libraryName} from ${libraryPath}`);
      
      return libraryCode;
      
    } catch (error) {
      throw new Error(`Failed to load built-in library ${libraryName}: ${error.message}`);
    }
  }

  discoverLibraryFunctions(libraryName) {
    // First try namespace approach (clean, modern)
    const namespaceFunctions = this.extractFunctionsFromNamespace(libraryName);
    if (namespaceFunctions.length > 0) {
      return namespaceFunctions;
    }

    // Try the computed namespace (e.g., "./tests/test-libs/discworld-science.js" -> "discworld_science")
    const libNamespace = this.getLibraryNamespace(libraryName);
    const libNamespaceFunctions = this.extractFunctionsFromNamespace(libNamespace);
    if (libNamespaceFunctions.length > 0) {
      return libNamespaceFunctions;
    }

    // For module-style libraries, check the extracted lib name namespace
    const libraryType = this.getLibraryType(libraryName);
    if (libraryType === 'module') {
      const libName = libraryName.split('/').pop();
      const moduleNamespaceFunctions = this.extractFunctionsFromNamespace(libName);
      if (moduleNamespaceFunctions.length > 0) {
        return moduleNamespaceFunctions;
      }
    }

    // Try global scope extraction (fallback for older libraries)
    const globalFunctions = this.extractGlobalFunctions(libraryName);
    if (globalFunctions.length > 0) {
      return globalFunctions;
    }

    // Final fallback: just the detection function
    const detectionFunction = this.getLibraryDetectionFunction(libraryName);
    return [detectionFunction];
  }

  getThirdPartyNamespace(libName) {
    // Use library name directly as namespace
    // "my-rexx-lib" -> "my-rexx-lib"
    return libName;
  }

  extractFunctionsFromNamespace(namespaceName) {
    const functions = [];
    let namespaceObj = null;
    
    if (typeof window !== 'undefined' && window[namespaceName]) {
      namespaceObj = window[namespaceName];
    } else if (typeof global !== 'undefined' && global[namespaceName]) {
      namespaceObj = global[namespaceName];
    }
    
    if (namespaceObj && typeof namespaceObj === 'object') {
      for (const key in namespaceObj) {
        if (typeof namespaceObj[key] === 'function') {
          functions.push(key);
        }
      }
    }
    
    return functions;
  }

  extractGlobalFunctions(libraryName) {
    // For legacy libraries that put functions directly in global scope
    const functions = [];
    const globalScope = (typeof window !== 'undefined') ? window : global;
    
    // Get the detection function as a starting point
    const detectionFunction = this.getLibraryDetectionFunction(libraryName);
    
    if (globalScope && globalScope[detectionFunction] && typeof globalScope[detectionFunction] === 'function') {
      functions.push(detectionFunction);
      
      // First, try to get function list from library metadata
      try {
        const metadata = globalScope[detectionFunction]();
        // Check for functions list in metadata (supports two formats)
        const functionsList = (metadata && metadata.provides && metadata.provides.functions) || 
                             (metadata && metadata.functions);
        
        if (functionsList && Array.isArray(functionsList)) {
          for (const funcName of functionsList) {
            if (globalScope[funcName] && typeof globalScope[funcName] === 'function') {
              functions.push(funcName);
            }
          }
          return functions; // Return early if metadata-driven discovery worked
        }
      } catch (error) {
        // If detection function fails, continue with prefix-based discovery
      }
      
      // For R libraries, look for other functions with similar prefixes
      if (libraryName.includes('r-') || libraryName.includes('R_')) {
        const prefix = detectionFunction.split('_')[0] + '_'; // e.g., "R_"
        
        for (const key in globalScope) {
          if (key !== detectionFunction && 
              key.startsWith(prefix) && 
              typeof globalScope[key] === 'function') {
            functions.push(key);
          }
        }
      }
      
      // For other libraries, look for common patterns
      else {
        // Look for functions that might be related to this library
        const libPrefixes = [
          libraryName.toUpperCase().replace(/[^A-Z0-9]/g, '_'),
          libraryName.replace(/[^a-zA-Z0-9]/g, '_'),
        ];
        
        for (const key in globalScope) {
          if (key !== detectionFunction && typeof globalScope[key] === 'function') {
            for (const prefix of libPrefixes) {
              if (key.startsWith(prefix)) {
                functions.push(key);
                break;
              }
            }
          }
        }
      }
    }
    
    return functions;
  }

  // Dependency management utilities
  
  getDependencyInfo() {
    return libraryManagementUtils.getDependencyInfo(this.dependencyGraph);
  }

  getLoadOrder() {
    return libraryManagementUtils.getLoadOrder(this.dependencyGraph);
  }

  validateNoCycles() {
    return libraryManagementUtils.validateNoCycles(this.dependencyGraph);
  }

  // Library cache management
  clearLibraryCache(libraryName = null) {
    if (libraryName) {
      this.libraryCache.delete(libraryName);
      console.log(`✓ Cleared cache for ${libraryName}`);
    } else {
      this.libraryCache.clear();
      console.log('✓ Cleared all library cache');
    }
  }

  getCacheInfo() {
    const info = {};
    for (const [libraryName, cacheEntry] of this.libraryCache.entries()) {
      info[libraryName] = {
        loaded: cacheEntry.loaded,
        codeSize: cacheEntry.code ? cacheEntry.code.length : 0,
        timestamp: new Date(cacheEntry.timestamp).toISOString()
      };
    }
    return info;
  }

  getGlobalFunction(functionName, libraryName = null) {
    // Check the modern registry first
    if (libraryName && typeof window !== 'undefined' && window.REXX_FUNCTION_LIBS) {
      const found = window.REXX_FUNCTION_LIBS.find(lib => 
        lib.path === libraryName || 
        lib.name === libraryName ||
        lib.path.endsWith('/' + libraryName) ||
        libraryName.endsWith('/' + lib.name)
      );
      if (found && found.functions && found.functions[functionName]) {
        return found.functions[functionName];
      }
    }
    
    // Check namespaced libraries first
    if (libraryName) {
      const libraryType = this.getLibraryType(libraryName);
      let namespaceName;
      
      if (libraryType === 'builtin') {
        namespaceName = this.getLibraryNamespace(libraryName);
      } else if (libraryType === 'module' || libraryType === 'simple-third-party') {
        const libName = libraryName.split('/').pop();
        namespaceName = this.getThirdPartyNamespace(libName);
      }
      
      if (namespaceName) {
        if (typeof window !== 'undefined' && window[namespaceName]) {
          return window[namespaceName][functionName];
        } else if (typeof global !== 'undefined' && global[namespaceName]) {
          return global[namespaceName][functionName];
        }
      }
    }
    
    // Check global scope for legacy libraries
    if (typeof window !== 'undefined') {
      return window[functionName];
    } else if (typeof global !== 'undefined') {
      return global[functionName];
    }
    return undefined;
  }

  // Security and Permission Control Methods

  initializeSecurityHandlers() {
    return securityUtils.initializeSecurityHandlers.call(this);
  }

  async checkLibraryPermissions(libraryName) {
    return await securityUtils.checkLibraryPermissions.call(this, libraryName);
  }

  async checkNodeJSPermissions(libraryName, libraryType) {
    return await securityUtils.checkNodeJSPermissions.call(this, libraryName, libraryType);
  }

  async checkWebPermissions(libraryName, libraryType) {
    return await securityUtils.checkWebPermissions.call(this, libraryName, libraryType);
  }

  async checkControlBusPermissions(libraryName, libraryType) {
    return await securityUtils.checkControlBusPermissions.call(this, libraryName, libraryType);
  }

  async validateGitHubLibrary(libraryName) {
    return await securityUtils.validateGitHubLibrary.call(this, libraryName);
  }

  getBlockedRepositories() {
    return securityUtils.getBlockedRepositories.call(this);
  }

  async requestDirectorApproval(libraryName) {
    return await securityUtils.requestDirectorApproval.call(this, libraryName);
  }

  handleLibraryPermissionResponse(response) {
    return securityUtils.handleLibraryPermissionResponse.call(this, response);
  }

  getLibraryMetadata(libraryName) {
    return securityUtils.getLibraryMetadata.call(this, libraryName);
  }

  assessRiskLevel(libraryName) {
    return securityUtils.assessRiskLevel.call(this, libraryName);
  }

  setSecurityPolicy(policy) {
    return securityUtils.setSecurityPolicy.call(this, policy);
  }

  executeLibraryCodeSandboxed(libraryCode, libraryName) {
    return securityUtils.executeLibraryCodeSandboxed.call(this, libraryCode, libraryName);
  }

  createSandbox(libraryName) {
    return securityUtils.createSandbox.call(this, libraryName);
  }

  validateSandboxIntegrity(sandbox, libraryName) {
    return securityUtils.validateSandboxIntegrity.call(this, sandbox, libraryName);
  }

  // External REXX script calling support

  async executeExternalScript(scriptPath, args) {
    const fs = require('fs');
    const path = require('path');
    const { parse } = require('./parser');

    try {
      // Resolve the script path
      let resolvedPath = scriptPath;
      if (!path.isAbsolute(scriptPath)) {
        resolvedPath = path.resolve(process.cwd(), scriptPath);
      }

      // Check if file exists
      if (!fs.existsSync(resolvedPath)) {
        throw new Error(`External REXX script not found: ${resolvedPath}`);
      }

      // Read the external script
      const scriptContent = fs.readFileSync(resolvedPath, 'utf8');

      // Parse the external script
      const commands = parse(scriptContent);

      // Create a new interpreter instance for the external script
      const externalInterpreter = new RexxInterpreter(this.addressSender);

      // Copy relevant configuration from parent interpreter
      externalInterpreter.traceEnabled = this.traceEnabled;
      externalInterpreter.variables.set('__PARENT_SCRIPT__', true);

      // Pass arguments to the external script
      // Note: args are already evaluated by the caller (interpreter-parse-subroutine.js)
      externalInterpreter.argv = args;

      // Execute the external script
      const result = await externalInterpreter.run(commands);

      // Handle return values from external script
      if (result && result.type === 'RETURN') {
        return { success: true, type: 'EXTERNAL_SCRIPT_COMPLETE', returnValue: result.value };
      }

      // Return success indicator with null value
      return { success: true, type: 'EXTERNAL_SCRIPT_COMPLETE', returnValue: null };

    } catch (error) {
      throw new Error(`Error executing external REXX script '${scriptPath}': ${error.message}`);
    }
  }

  detectAndExposeEnvironment() {
    const env = {
      type: 'unknown',
      nodeVersion: null,
      isPkg: false,
      hasNodeJsRequire: false,
      hasWindow: false,
      hasDOM: false
    };

    // Detect Node.js
    if (typeof process !== 'undefined' && process.versions && process.versions.node) {
      env.type = 'nodejs';
      env.nodeVersion = process.versions.node;
      
      // Detect pkg environment
      if (typeof process.pkg !== 'undefined' || process.versions.pkg) {
        env.type = 'pkg';
        env.isPkg = true;
      }
    }
    
    // Detect browser
    else if (typeof window !== 'undefined') {
      env.type = 'browser';
      env.hasWindow = true;
      
      // Detect DOM availability
      if (typeof document !== 'undefined') {
        env.hasDOM = true;
      }
    }
    
    // Check for Node.js require() availability (not REXX REQUIRE)
    env.hasNodeJsRequire = typeof require !== 'undefined';
    
    // Expose globally for all libraries to use
    const globalScope = typeof window !== 'undefined' ? window : global;
    globalScope.REXX_ENVIRONMENT = env;
    
    // Also set as interpreter variable for REXX scripts
    this.variables.set('RUNTIME.TYPE', env.type);
    this.variables.set('RUNTIME.NODE_VERSION', env.nodeVersion || '');
    this.variables.set('RUNTIME.IS_PKG', env.isPkg ? '1' : '0');
    this.variables.set('RUNTIME.HAS_NODEJS_REQUIRE', env.hasNodeJsRequire ? '1' : '0');
    this.variables.set('RUNTIME.HAS_WINDOW', env.hasWindow ? '1' : '0');
    this.variables.set('RUNTIME.HAS_DOM', env.hasDOM ? '1' : '0');
  }

}

// Export for both Node.js and browser environments
if (typeof module !== 'undefined' && module.exports) {
  module.exports = { RexxInterpreter };
} else {
  // Browser environment - attach to window
  window.RexxInterpreter = RexxInterpreter;
}<|MERGE_RESOLUTION|>--- conflicted
+++ resolved
@@ -300,47 +300,6 @@
   formatDateTime(date, timezone = 'UTC', format = 'ISO') {
     return traceFormattingUtils.formatDateTime(date, timezone, format);
   }
-
-  getVariable(name) {
-    return variableStackUtils.getVariable(name, this.variables);
-  }
-
-  isExternalScriptCall(subroutineName) {
-    return parseSubroutineUtils.isExternalScriptCall(subroutineName);
-  }
-
-  async run(commands, sourceText = '', sourceFilename = '') {
-    // Store commands and discover labels and subroutines
-    this.currentCommands = commands;
-    errorHandlingUtils.discoverLabels(commands, this.labels);
-    parseSubroutineUtils.discoverSubroutines(commands, this.subroutines);
-
-    // Store source lines and filename for error reporting
-    if (sourceText) {
-      this.sourceLines = sourceText.replace(/\r\n/g, '\n').split('\n');
-    }
-    // Only set sourceFilename if it's provided and we don't already have one
-    if (sourceFilename && !this.sourceFilename) {
-      this.sourceFilename = sourceFilename;
-    }
-
-    // Set scriptPath for path resolution in PATH_RESOLVE and FILE_* functions
-    // Override NO_SCRIPT_PATH default if actual source file is provided
-    if (sourceFilename) {
-      this.scriptPath = sourceFilename;
-    }
-<<<<<<< HEAD
-    
-    try {
-      return await executeCommands(this, commands);
-    } catch (error) {
-      // Handle EXIT statement termination
-      if (error.isExit) {
-        return { exitCode: error.exitCode, terminated: true };
-=======
-    return wrapped;
-  }
-  
   initializeBuiltInFunctions() {
     // Import external function modules
     let importedStringFunctions = {};
@@ -439,46 +398,70 @@
         importedDataFunctions = window.dataFunctions || {};
         importedProbabilityFunctions = window.probabilityFunctions || {};
         // R functions removed - use REQUIRE statements to load them
->>>>>>> cb485be8
-      }
-      
-      // Only handle error at this level if it wasn't already handled at command level
-      if (error.rexxUnhandled) {
-        throw error; // Re-throw unhandled errors
-      }
-      // This shouldn't normally happen since errors should be caught at command level
-      return await this.handleError(error);
-    }
-  }
-
-  discoverLabels(commands) {
-    errorHandlingUtils.discoverLabels(commands, this.labels);
-  }
-
-
-  // Browser-compatible string functions
-  executeBrowserStringFunction(functionName, args) {
-    return stringUtils.executeBrowserStringFunction(functionName, args);
-  }
-
-  reconstructCommandAsLine(command) {
-    // Try to get the original line from source text using line number
-    if (command.lineNumber && this.sourceLines && this.sourceLines[command.lineNumber - 1]) {
-      return this.sourceLines[command.lineNumber - 1];
-    }
-<<<<<<< HEAD
-    
-    // Use the preserved original line if available (fallback)
-    if (command.originalLine) {
-      return command.originalLine;
-    }
-    
-    // Last resort: reconstruct from command properties
-    switch (command.type) {
-      case 'ASSIGNMENT':
-        if (command.expression && typeof command.expression === 'string') {
-          return command.expression;
-=======
+      }
+    } catch (e) {
+      console.warn('Could not import external functions:', e.message);
+    }
+
+    // Create interpreter-aware array functions for pure-REXX callback support
+    const interpreterAwareArrayFunctions = this.createInterpreterAwareArrayFunctions(importedArrayFunctions);
+
+    // Create interpreter-aware PATH_RESOLVE that uses the current script path
+    const interpreterAwarePathFunctions = {
+      'PATH_RESOLVE': (pathStr, contextScriptPath) => {
+        // Use provided context path, or fall back to interpreter's script path
+        const scriptPath = contextScriptPath || this.scriptPath || null;
+        return importedPathFunctions['PATH_RESOLVE'](pathStr, scriptPath);
+      }
+    };
+
+    // Create interpreter-aware FILE functions that automatically resolve paths
+    const interpreterAwareFileFunctions = {};
+    const fileFunctionsToWrap = [
+      'FILE_READ', 'FILE_WRITE', 'FILE_APPEND', 'FILE_COPY', 'FILE_MOVE',
+      'FILE_DELETE', 'FILE_EXISTS', 'FILE_SIZE', 'FILE_LIST', 'FILE_BACKUP'
+    ];
+
+    for (const funcName of fileFunctionsToWrap) {
+      if (importedFileFunctions[funcName]) {
+        const originalFunc = importedFileFunctions[funcName];
+
+        interpreterAwareFileFunctions[funcName] = async (...args) => {
+          // Resolve path arguments (first argument is always a path, some functions have 2 paths)
+          const resolvedArgs = [...args];
+
+          // Helper to check if a path needs resolution
+          // Only resolve root: and cwd: prefixes for FILE_* functions
+          // Let ./  and ../ be handled by file-functions.js as before
+          const needsResolution = (path) => {
+            if (typeof path !== 'string') return false;
+            return path.startsWith('root:') || path.startsWith('cwd:');
+          };
+
+          // Resolve first path argument
+          if (args.length > 0 && needsResolution(args[0])) {
+            try {
+              const { resolvePath } = require('./path-resolver');
+              resolvedArgs[0] = resolvePath(args[0], this.scriptPath);
+            } catch (error) {
+              throw new Error(`${funcName} path resolution failed: ${error.message}`);
+            }
+          }
+
+          // For FILE_COPY and FILE_MOVE, also resolve second path (destination)
+          if ((funcName === 'FILE_COPY' || funcName === 'FILE_MOVE') && args.length > 1 && needsResolution(args[1])) {
+            try {
+              const { resolvePath } = require('./path-resolver');
+              resolvedArgs[1] = resolvePath(args[1], this.scriptPath);
+            } catch (error) {
+              throw new Error(`${funcName} destination path resolution failed: ${error.message}`);
+            }
+          }
+
+          return await originalFunc(...resolvedArgs);
+        };
+      }
+    }
 
     // Note: DOM functions/operations are NOT added to built-in registries
     // They route through ADDRESS/RPC system for proper environment handling:
@@ -526,30 +509,67 @@
           output.push(`JSON: ${JSON.stringify(value, null, 2)}`);
         } catch (e) {
           output.push(`JSON: [Cannot stringify: ${e.message}]`);
->>>>>>> cb485be8
-        }
-        // Reconstruct standard LET assignment
-        if (command.variable && command.value !== undefined) {
-          if (command.isQuotedString) {
-            return `LET ${command.variable} = "${command.value}"`;
-          } else if (typeof command.value === 'string') {
-            return `LET ${command.variable} = ${command.value}`;
-          } else {
-            return `LET ${command.variable} = ${JSON.stringify(command.value)}`;
-          }
-        }
-        break;
-      case 'FUNCTION_CALL':
-        if (command.originalExpression) {
-          return command.originalExpression;
-        }
-        break;
-      default:
-        if (command.value) {
-          return command.value;
-        }
-<<<<<<< HEAD
-=======
+        }
+        
+        // Object properties (if it's an object)
+        if (typeof value === 'object' && value !== null) {
+          output.push('Properties:');
+          try {
+            const keys = Object.keys(value);
+            if (keys.length === 0) {
+              output.push('  [No enumerable properties]');
+            } else {
+              keys.slice(0, 20).forEach(key => { // Limit to first 20 properties
+                try {
+                  const propValue = value[key];
+                  const propType = typeof propValue;
+                  output.push(`  ${key}: (${propType}) ${String(propValue).slice(0, 100)}`);
+                } catch (e) {
+                  output.push(`  ${key}: [Error accessing: ${e.message}]`);
+                }
+              });
+              if (keys.length > 20) {
+                output.push(`  ... and ${keys.length - 20} more properties`);
+              }
+            }
+          } catch (e) {
+            output.push(`  [Error getting properties: ${e.message}]`);
+          }
+          
+          // Prototype chain
+          try {
+            const proto = Object.getPrototypeOf(value);
+            output.push(`Prototype: ${proto?.constructor?.name || 'N/A'}`);
+          } catch (e) {
+            output.push(`Prototype: [Error: ${e.message}]`);
+          }
+        }
+        
+        // Array-like info
+        if (value && typeof value.length !== 'undefined') {
+          output.push(`Length: ${value.length}`);
+          if (Array.isArray(value) || value.length < 10) {
+            output.push('Array-like contents:');
+            for (let i = 0; i < Math.min(value.length, 10); i++) {
+              try {
+                output.push(`  [${i}]: ${String(value[i]).slice(0, 100)}`);
+              } catch (e) {
+                output.push(`  [${i}]: [Error: ${e.message}]`);
+              }
+            }
+            if (value.length > 10) {
+              output.push(`  ... and ${value.length - 10} more items`);
+            }
+          }
+        }
+        
+        // Function info
+        if (typeof value === 'function') {
+          output.push(`Function name: ${value.name || '[anonymous]'}`);
+          output.push(`Function length (arity): ${value.length}`);
+          const funcStr = value.toString();
+          output.push(`Function source: ${funcStr.slice(0, 200)}${funcStr.length > 200 ? '...' : ''}`);
+        }
         
         output.push('=== End JS_SHOW ===');
         
@@ -683,9 +703,9 @@
         return this.errorContext?.message || '';
       },
 
-      'ERROR_STACK': () => {
-        return this.errorContext?.stack || '';
-      },
+  getVariable(name) {
+    return variableStackUtils.getVariable(name, this.variables);
+  }
 
       'ERROR_FUNCTION': () => {
         return this.errorContext?.functionName || 'Unknown';
@@ -1125,6 +1145,7 @@
     }
     
     try {
+      //return await executeCommands(this, commands);
       return await this.executeCommands(commands);
     } catch (error) {
       // Handle EXIT statement termination
@@ -1643,6 +1664,16 @@
     }
   }
 
+  discoverLabels(commands) {
+    errorHandlingUtils.discoverLabels(commands, this.labels);
+  }
+
+
+  // Browser-compatible string functions
+  executeBrowserStringFunction(functionName, args) {
+    return stringUtils.executeBrowserStringFunction(functionName, args);
+  }
+
   reconstructCommandAsLine(command) {
     // Try to get the original line from source text using line number
     if (command.lineNumber && this.sourceLines && this.sourceLines[command.lineNumber - 1]) {
@@ -1680,7 +1711,6 @@
         if (command.value) {
           return command.value;
         }
->>>>>>> cb485be8
         if (command.expression) {
           return command.expression;
         }
@@ -1883,8 +1913,6 @@
     return security.createMissingFunctionError(method);
   }
 
-<<<<<<< HEAD
-=======
   async executeIfStatement(ifCommand) {
     return await controlFlowUtils.executeIfStatement(ifCommand, this.evaluateCondition.bind(this), this.run.bind(this));
   }
@@ -2690,7 +2718,6 @@
   }
 
 
->>>>>>> cb485be8
   async evaluateCondition(condition) {
     return await expressionValueUtils.evaluateCondition(
       condition,
